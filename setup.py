--- conflicted
+++ resolved
@@ -23,34 +23,19 @@
     long_description="",
     packages=find_packages(),
     ext_modules=[
-<<<<<<< HEAD
-        Extension(
-            "pyinterprod.proteinupdate.sprot",
-            ["pyinterprod/proteinupdate/sprotmodule.c"],
-            extra_link_args=["-lsqlite3"],
-        )
-=======
         Extension(name="pyinterprod.uniprot.sprot",
                   sources=["pyinterprod/uniprot/sprotmodule.c"],
                   extra_link_args=["-lsqlite3"])
->>>>>>> 86597bdf
     ],
     install_requires=get_requirements(),
     entry_points={
         "console_scripts": [
-<<<<<<< HEAD
-            "ipr-clans = pyinterprod.clan:main",
-            "ipr-pronto = pyinterprod.pronto:main",
-            "ipr-uniprot = pyinterprod.proteinupdate:main",
-            "ipr-memberdb = pyinterprod.memberdbupdate:main",
-=======
             # "ipr-clans = pyinterprod.clan:main",
             "ipr-pre-memdb = pyinterprod.cli:update_database",
             "ipr-matches = pyinterprod.cli:run_match_update",
             "ipr-memdb = pyinterprod.cli:run_member_db_update",
             "ipr-pronto = pyinterprod.cli:run_pronto_update",
             "ipr-uniprot = pyinterprod.cli:run_uniprot_update"
->>>>>>> 86597bdf
         ]
-    },
+    }
 )