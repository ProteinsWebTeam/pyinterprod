import os
import sqlite3
from concurrent import futures
from tempfile import mkstemp
from typing import Generator, List, Optional, Tuple

import cx_Oracle

from . import sprot
from .. import logger, orautils

_MAX_ITEMS = 100000


class ProteinDatabase(object):
    def __init__(self, path: Optional[str] = None, dir: Optional[str] = None):
        if path:
            self.path = path
            self.temporary = False
        else:
            fd, self.path = mkstemp(dir=dir)
            os.close(fd)
            os.remove(self.path)
            self.temporary = True

        self._create_table("protein_old")
        self._create_table("protein_new")

    def __del__(self):
        if self.temporary:
            self.drop()

    @property
    def size(self) -> int:
        return os.path.getsize(self.path)

    def drop(self):
        try:
            os.remove(self.path)
        except FileNotFoundError:
            pass

    def _create_table(self, table_name: str):
        with sqlite3.connect(self.path) as con:
            con.execute(
                """
                CREATE TABLE IF NOT EXISTS {} (
                  accession TEXT NOT NULL PRIMARY KEY,
                  identifier TEXT NOT NULL,
                  is_reviewed INTEGER NOT NULL,
                  crc64 TEXT NOT NULL,
                  length INTEGER NOT NULL,
                  is_fragment INTEGER NOT NULL,
                  taxon_id INTEGER NOT NULL
                )
                """.format(table_name)
            )

    def _insert(self, src: Generator, table_name: str, max_items: int) -> int:
        query = """
            INSERT INTO {}
            VALUES (?, ?, ?, ?, ?, ?, ?)
        """.format(table_name)

        with sqlite3.connect(self.path) as con:
            count = 0
            items = []

            for protein in src:
                items.append(protein)
                count += 1

                if len(items) == max_items:
                    con.executemany(query, items)
                    items = []

            if items:
                con.executemany(query, items)
            con.commit()

        return count

    def insert_new(self, src: Generator, max_items: int=_MAX_ITEMS) -> int:
        return self._insert(src, "protein_new", max_items)

    def insert_old(self, src: Generator, max_items: int=_MAX_ITEMS) -> int:
        return self._insert(src, "protein_old", max_items)

    def _iter(self, table_name: str) -> Generator[Tuple, None, None]:
        with sqlite3.connect(self.path) as con:
            for row in con.execute("SELECT * FROM {}".format(table_name)):
                yield row

    def iter_new(self) -> Generator[Tuple, None, None]:
        return self._iter("protein_new")

    def iter_old(self) -> Generator[Tuple, None, None]:
        return self._iter("protein_old")

    def get_deleted(self) -> Generator[str, None, None]:
        with sqlite3.connect(self.path) as con:
            cur = con.execute(
                """
                SELECT accession
                FROM protein_old
                EXCEPT
                SELECT accession
                FROM protein_new
                """
            )

            for row in cur:
                yield row[0]

    def get_new(self) -> Generator[str, None, None]:
        with sqlite3.connect(self.path) as con:
            cur = con.execute(
                """
                SELECT
                  accession,
                  identifier,
                  is_reviewed,
                  crc64,
                  length,
                  is_fragment,
                  taxon_id
                FROM protein_new
                WHERE accession NOT IN (
                  SELECT accession
                  FROM protein_old
                )
                """
            )

            for row in cur:
                yield row

    def get_changes(self) -> Generator[Tuple, None, None]:
        with sqlite3.connect(self.path) as con:
            cur = con.execute(
                """
                SELECT
                  accession, p1.identifier, p1.is_reviewed, p1.crc64,
                  p1.length, p1.is_fragment, p1.taxon_id
                FROM protein_new AS p1
                INNER JOIN protein_old AS p2
                  USING (accession)
                WHERE p1.identifier != p2.identifier
                  OR p1.is_reviewed != p2.is_reviewed
                  OR p1.crc64 != p2.crc64
                  OR p1.length != p2.length
                  OR p1.is_fragment != p2.is_fragment
                  OR p1.taxon_id != p2.taxon_id

                """
            )

            for row in cur:
                yield row


def _get_proteins(url: str) -> Generator:
    con = cx_Oracle.connect(url)
    cur = con.cursor()
    cur.execute(
        """
        SELECT
          PROTEIN_AC, NAME, DBCODE, CRC64, LEN, FRAGMENT, TAX_ID
        FROM INTERPRO.PROTEIN
        """
    )

    for row in cur:
        yield (
            row[0],
            row[1],
            1 if row[2] == 'S' else 0,
            row[3],
            row[4],
            1 if row[5] == 'Y' else 0,
            row[6]
        )

    cur.close()
    con.close()


def _update_proteins(url: str, db: ProteinDatabase) -> int:
    con = cx_Oracle.connect(url)
    cur = con.cursor()

    count = 0
    for row in db.get_changes():
        cur.execute(
            """
            UPDATE INTERPRO.PROTEIN
            SET
              NAME = :1,
              DBCODE = :2,
              CRC64 = :3,
              LEN = :4,
              FRAGMENT = :5,
              TAX_ID = :6,
              TIMESTAMP = SYSDATE,
              USERSTAMP = USER
              WHERE PROTEIN_AC = :7
            """,
            (
                row[1],
                'S' if row[2] else 'T',
                row[3],
                row[4],
                'Y' if row[5] else 'N',
                row[6],
                row[0]
            )
        )
        count += 1

    con.commit()
    cur.close()
    con.close()
    return count


def _insert_proteins(url: str, db: ProteinDatabase) -> int:
    con = cx_Oracle.connect(url)
    cur = con.cursor()

    items = []
    count = 0
    for row in db.get_new():
        items.append((
            row[0],                     # accession
            row[1],                     # identifier
            'S' if row[2] else 'T',     # dbcode
            row[3],                     # crc64
            row[4],                     # length
            'Y' if row[5] else 'N',     # sequence status (fragment)
            row[6]                      # taxon ID
        ))
        count += 1

        if len(items) == _MAX_ITEMS:
            # TIMESTAMP and USERSTAMP will be set to their DEFAULT
            cur.executemany(
                """
                INSERT INTO INTERPRO.PROTEIN (
                  PROTEIN_AC, NAME, DBCODE, CRC64, LEN, FRAGMENT,
                  STRUCT_FLAG, TAX_ID
                )
                VALUES (:1, :2, :3, :4, :5, :6, 'N', :7)
                """,
                items
            )
            items = []

    if items:
        # TIMESTAMP and USERSTAMP will be set to their DEFAULT
        cur.executemany(
            """
            INSERT INTO INTERPRO.PROTEIN (
              PROTEIN_AC, NAME, DBCODE, CRC64, LEN, FRAGMENT,
              STRUCT_FLAG, TAX_ID
            )
            VALUES (:1, :2, :3, :4, :5, :6, 'N', :7)
            """,
            items
        )

    con.commit()
    cur.close()
    con.close()

    return count


def _delete_proteins(url: str, table: str, column: str, stop: int,
                     partition: Optional[str] = None, step: int=_MAX_ITEMS):
    if partition:
        query = """
            DELETE FROM INTERPRO.{} PARTITION ({})
            WHERE {} IN (
              SELECT PROTEIN_AC
              FROM INTERPRO.PROTEIN_TO_DELETE
              WHERE ID BETWEEN :1 and :2
            )
        """.format(table, partition, column),
        table += " ({})".format(partition)
    else:
        query = """
            DELETE FROM INTERPRO.{}
            WHERE {} IN (
              SELECT PROTEIN_AC
              FROM INTERPRO.PROTEIN_TO_DELETE
              WHERE ID BETWEEN :1 and :2
            )
<<<<<<< HEAD
        """.format(table, column),

    con = cx_Oracle.connect(url)
    cur = con.cursor()
    for i in range(0, stop, step):
        cur.execute(query, (i, i+step-1))
        logging.info("{}: {} / {}".format(table, min(i+step, stop), stop))

=======
            """.format(table, column),
            (i, i+step-1)
        )
        logger.info("{}: {} / {}".format(table, min(i+step, stop), stop))
>>>>>>> 13b2730a
    con.commit()
    cur.close()
    con.close()


def _prepare_deletion(url: str, db: ProteinDatabase) -> int:
    con = cx_Oracle.connect(url)
    cur = con.cursor()

    try:
        cur.execute("DROP TABLE INTERPRO.PROTEIN_TO_DELETE")
    except cx_Oracle.DatabaseError:
        pass
    finally:
        cur.execute(
            """
            CREATE TABLE INTERPRO.PROTEIN_TO_DELETE
            (
                ID NUMBER NOT NULL,
                PROTEIN_AC VARCHAR2(15) NOT NULL
            ) NOlogger
            """
        )

    count = 0
    items = []
    for accession in db.get_deleted():
        items.append((count, accession))
        count += 1

        if len(items) == _MAX_ITEMS:
            cur.executemany(
                """
                INSERT /*+APPEND*/ INTO INTERPRO.PROTEIN_TO_DELETE
                VALUES (:1, :2)
                """,
                items
            )
            con.commit()
            items = []

    if items:
        cur.executemany(
            """
            INSERT /*+APPEND*/ INTO INTERPRO.PROTEIN_TO_DELETE
            VALUES (:1, :2)
            """,
            items
        )
        con.commit()

    cur.execute(
        """
        ALTER TABLE INTERPRO.PROTEIN_TO_DELETE
        ADD CONSTRAINT PK_PROTEIN_TO_DELETE
        PRIMARY KEY (ID)
        """
    )

    cur.callproc("DBMS_STATS.GATHER_TABLE_STATS",
                 ("INTERPRO", "PROTEIN_TO_DELETE"))

    cur.close()
    con.close()
    return count


def _count_rows_to_delete(url: str, table: str, column: str) -> int:
    con = cx_Oracle.connect(url)
    cur = con.cursor()
    cur.execute(
        """
        SELECT COUNT(*)
        FROM INTERPRO.{}
        WHERE {} IN (
            SELECT PROTEIN_AC
            FROM INTERPRO.PROTEIN_TO_DELETE
        )
        """.format(table, column)
    )
    cnt = cur.fetchone()[0]
    cur.close()
    con.close()
    return cnt


def _count_proteins_to_delete(cur: cx_Oracle.Cursor) -> int:
    cur.execute(
        """
        SELECT COUNT(*)
        FROM INTERPRO.PROTEIN_TO_DELETE
        """
    )
    return cur.fetchone()[0]


def _get_tables_with_proteins_to_delete(url: str) -> List[dict]:
    tables = orautils.get_child_tables(url, "INTERPRO", "PROTEIN")
    tables.append({
        "owner": "INTERPRO",
        "name": "PROTEIN",
        "column": "PROTEIN_AC"
    })

    n = len(tables)
    tables_to_process = []
    with futures.ThreadPoolExecutor(max_workers=n) as executor:
        future_to_idx = {}
        for i, t in enumerate(tables):
            future = executor.submit(_count_rows_to_delete, url,
                                     t["name"], t["column"])
            future_to_idx[future] = i

        done, not_done = futures.wait(future_to_idx)
        if not_done:
            raise RuntimeError("error in table(s): ".format(
                ", ".join([
                    tables[future_to_idx[f]]["name"]
                    for f in not_done]
                )
            ))

        for future in done:
            if future.result():
                i = future_to_idx[future]
                tables_to_process.append(tables[i])

    return tables_to_process


<<<<<<< HEAD
def _get_partitions(url: str, owner: str, table: str) -> list:
    con = cx_Oracle.connect(url)
    cur = con.cursor()
    cur.execute(
        """
        SELECT HIGH_VALUE 
        FROM ALL_TAB_PARTITIONS 
        WHERE TABLE_OWNER = :1 
        AND TABLE_NAME = :2
        """,
        (owner, table)
    )

    partitions = [row[0] for row in cur]
    cur.close()
    con.close()
    return partitions


# def _exchange_match_partition(cur: cx_Oracle.Cursor, dbcode: str):
#     cur.execute(
#         """
#         ALTER TABLE INTERPRO.MATCH
#         EXCHANGE PARTITION MATCH_DBCODE_{0}
#         WITH TABLE INTERPRO.MATCH_TMP_{0}
#         WITHOUT VALIDATION
#         UPDATE GLOBAL INDEXES
#         """.format(dbcode)
#     )


# def _export_match_partition(url: str, dbcode: str):
#     table = "MATCH_TMP_" + dbcode
#     con = cx_Oracle.connect(url)
#     cur = con.cursor()
#
#     try:
#         cur.execute("DROP TABLE INTERPRO." + table)
#     except cx_Oracle.DatabaseError:
#         pass
#
#     cur.execute(
#         """
#         CREATE TABLE INTERPRO.{} AS
#         SELECT *
#         FROM INTERPRO.MATCH PARTITION (MATCH_DBCODE_{})
#         WHERE PROTEIN_AC NOT IN (
#           SELECT ACCESSION
#           FROM INTERPRO.PROTEIN_TO_DELETE
#         )
#         """.format(table, dbcode)
#     )
#
#     con.commit()
#     cur.close()
#     con.close()
=======
def _exchange_match_partition(cur: cx_Oracle.Cursor, dbcode: str):
    cur.execute(
        """
        ALTER TABLE INTERPRO.MATCH
        EXCHANGE PARTITION MATCH_DBCODE_{0}
        WITH TABLE INTERPRO.MATCH_TMP_{0}
        WITHOUT VALIDATION
        UPDATE GLOBAL INDEXES
        """.format(dbcode)
    )


def _export_match_partition(url: str, dbcode: str):
    table = "MATCH_TMP_" + dbcode
    con = cx_Oracle.connect(url)
    cur = con.cursor()

    try:
        cur.execute("DROP TABLE INTERPRO." + table)
    except cx_Oracle.DatabaseError:
        pass

    cur.execute(
        """
        CREATE TABLE INTERPRO.{} AS
        SELECT *
        FROM INTERPRO.MATCH PARTITION (MATCH_DBCODE_{})
        WHERE PROTEIN_AC NOT IN (
          SELECT PROTEIN_AC
          FROM INTERPRO.PROTEIN_TO_DELETE
        )
        """.format(table, dbcode)
    )

    con.commit()
    cur.close()
    con.close()
>>>>>>> 13b2730a


def track_changes(url: str, swissprot_path: str, trembl_path: str,
                  dir: Optional[str]=None):
    if dir:
        os.makedirs(dir, exist_ok=True)

    logger.info("loading proteins")

    db = ProteinDatabase(dir=dir)
    count = db.insert_old(_get_proteins(url))
    logger.info("InterPro: {} proteins".format(count))

    count = sprot.load(swissprot_path, db.path, "protein_new")
    logger.info("Swiss-Prot: {} proteins".format(count))

    count = sprot.load(trembl_path, db.path, "protein_new")
    logger.info("TrEMBL: {} proteins".format(count))

    logger.info("disk space used: {} bytes".format(db.size))

    count = _update_proteins(url, db)
    logger.info("{} proteins updated".format(count))

    count = _insert_proteins(url, db)
    logger.info("{} proteins added".format(count))

    count = _prepare_deletion(url, db)
    logger.info("{} proteins to delete".format(count))

    db.drop()


<<<<<<< HEAD
def delete(url: str, truncate_mv: bool=False):
=======
def delete(url: str, truncate: bool=False, refresh_partitions: bool=False):
>>>>>>> 13b2730a
    tables = _get_tables_with_proteins_to_delete(url)

    if not tables:
        return

    con = cx_Oracle.connect(url)
    cur = con.cursor()

    if truncate:
        logger.info("truncating MV/*NEW tables")
        _tables = []

        for t in tables:
<<<<<<< HEAD
            if t["name"].startswith("MV_"):
                cur.execute("TRUNCATE TABLE INTERPRO.{}".format(t["name"]))
=======
            if t["name"].startswith("MV_") or t["name"].endswith("_NEW"):
                cur.execute("TRUNCATE TABLE INTERPRO.{}".format( t["name"]))
>>>>>>> 13b2730a
            else:
                _tables.append(t)

        tables = _tables

    logger.info("disabling referential constraints")
    table_constraints = []
    success = True
    for t in tables:
        try:
            contraint = t["constraint"]
        except KeyError:
            # The table does not have a constraint to disable
            continue
        else:
            table_constraints.append(t)
            if not orautils.toggle_constraint(cur, t["owner"], t["name"],
                                              contraint, False):
                success = False

    if not success:
        cur.close()
        con.close()
        raise RuntimeError("one or more constraints could not be disabled")

    with futures.ThreadPoolExecutor() as executor:
        fs = {}

<<<<<<< HEAD
        i = next((i for i, t in enumerate(tables) if t["name"] == "MATCH"),
                 None)

        if i is not None:
            t = tables.pop(i)
            for partition in _get_partitions(url, t["owner"], t["name"]):
                p = dict(t)
                p["partition"] = partition
                tables.append(p)

        count = _count_proteins_to_delete(cur)
        for i, t in tables:
            f = executor.submit(_delete_proteins, url, t["name"], t["column"],
                                count, t.get("partition"))
            fs[f] = i

        errors = 0
        for f in futures.as_completed(fs):
            i = fs[f]
            t = tables[i]
            if t.get("partition"):
                name = "{} ({})".format(t["name"], t["partition"])
            else:
                name = t["name"]

            if f.exception() is None:
                logging.info("table '{}' done".format(name))
            else:
                logging.info("table '{}' exited".format(name))
                errors += 0

        if errors:
            cur.close()
            con.close()
            raise RuntimeError("some tables were not processed")
        else:
            for t in table_constraints:
                logging.info("enabling: {}.{}.{}".format(t["owner"],
                                                         t["name"],
                                                         t["constraint"]))
                _toggle_constraint(cur,
                                   owner=t["owner"],
                                   table=t["name"],
                                   constraint=t["constraint"],
                                   enable=True)

            cur.close()
            con.close()
            logging.info("complete")
=======
        if refresh_partitions:
            idx = None
            for i, t in enumerate(tables):
                if t["name"] == "MATCH":
                    idx = i
                    break

            if idx is not None:
                # Disable all MATCH constraints
                r = orautils.toggle_constraints(cur, "INTERPRO", "MATCH",
                                                False)
                if not all([s for c, s in r]):
                    cur.close()
                    con.close()
                    raise RuntimeError("one or more constraints "
                                       "could not be disabled")

                tables.pop(idx)
                dbcodes = orautils.get_partitions(cur, "INTERPRO", "MATCH")
                for dbcode in dbcodes:
                    f = executor.submit(_export_match_partition, url, dbcode)
                    fs[f] = (-1, dbcode)

        count = _count_proteins_to_delete(cur)
        for i, t in enumerate(tables):
            f = executor.submit(_delete_proteins, url, t["name"],
                                t["column"], count)
            fs[f] = (i, None)

        success = True
        dbcodes = []
        for f in futures.as_completed(fs):
            i, dbcode = fs[f]

            if i == -1:
                if f.exception() is None:
                    logger.info("partition for '{}' done".format(dbcode))
                    dbcodes.append(dbcode)
                else:
                    logger.error("partition for '{}' exited".format(dbcode))
                    success = False
            else:
                t = tables[i]
                if f.exception() is None:
                    logger.info("table '{}' done".format(t["name"]))
                else:
                    logger.error("table '{}' exited".format(t["name"]))
                    success = False

        if not success:
            cur.close()
            con.close()
            raise RuntimeError("one or more tasks were not completed")

        if dbcodes:
            for dbcode in dbcodes:
                logger.info("exchanging partition for '{}'".format(dbcode))
                _exchange_match_partition(cur, dbcode)

            # TODO: uncomment, or rebuild indexes before enabling constraints
            # r = orautils.toggle_constraints(cur, "INTERPRO", "MATCH",
            #                                 True)

        success = True
        for t in table_constraints:
            if not orautils.toggle_constraint(cur, t["owner"], t["name"],
                                              t["constraint"], True):
                success = False

        cur.close()
        con.close()

        if success:
            logger.info("complete")
        else:
            raise RuntimeError("one or more constraints could not be enabled")
>>>>>>> 13b2730a
<|MERGE_RESOLUTION|>--- conflicted
+++ resolved
@@ -295,21 +295,14 @@
               FROM INTERPRO.PROTEIN_TO_DELETE
               WHERE ID BETWEEN :1 and :2
             )
-<<<<<<< HEAD
         """.format(table, column),
 
     con = cx_Oracle.connect(url)
     cur = con.cursor()
     for i in range(0, stop, step):
         cur.execute(query, (i, i+step-1))
-        logging.info("{}: {} / {}".format(table, min(i+step, stop), stop))
-
-=======
-            """.format(table, column),
-            (i, i+step-1)
-        )
-        logger.info("{}: {} / {}".format(table, min(i+step, stop), stop))
->>>>>>> 13b2730a
+        logger.info("{}: {} / {}".format(table, min(i + step, stop), stop))
+
     con.commit()
     cur.close()
     con.close()
@@ -330,7 +323,7 @@
             (
                 ID NUMBER NOT NULL,
                 PROTEIN_AC VARCHAR2(15) NOT NULL
-            ) NOlogger
+            ) NOLOGGING
             """
         )
 
@@ -406,8 +399,61 @@
     return cur.fetchone()[0]
 
 
+def _get_child_tables(url: str, owner: str, table: str) -> List[dict]:
+    con = cx_Oracle.connect(url)
+    cur = con.cursor()
+    cur.execute(
+        """
+        SELECT OWNER, TABLE_NAME, CONSTRAINT_NAME, COLUMN_NAME
+        FROM ALL_CONS_COLUMNS
+        WHERE OWNER = :owner
+          AND CONSTRAINT_NAME IN (
+              SELECT CONSTRAINT_NAME
+              FROM ALL_CONSTRAINTS
+              WHERE CONSTRAINT_TYPE = 'R'
+                AND R_CONSTRAINT_NAME IN (
+                  SELECT CONSTRAINT_NAME
+                  FROM ALL_CONSTRAINTS
+                  WHERE CONSTRAINT_TYPE IN ('P', 'U')
+                    AND OWNER = :owner
+                    AND TABLE_NAME = :tabname
+          )
+        )
+        """,
+        dict(owner=owner, tabname=table)
+    )
+
+    cols = ("owner", "name", "constraint", "column")
+    tables = [dict(zip(cols, row)) for row in cur]
+
+    cur.close()
+    con.close()
+    return tables
+
+
+def _toggle_constraint(cur: cx_Oracle.Cursor, owner: str, table: str,
+                       constraint: str, enable: bool=True):
+    try:
+        cur.execute(
+            """
+            ALTER TABLE {}.{} {} CONSTRAINT {}
+            """.format(
+                owner, table,
+                "ENABLE" if enable else "DISABLE",
+                constraint
+            )
+        )
+    except cx_Oracle.DatabaseError as e:
+        logger.critical("failed: ALTER TABLE {}.{} {} CONSTRAINT {}".format(
+            owner, table,
+            "ENABLE" if enable else "DISABLE",
+            constraint
+        ))
+        raise e
+
+
 def _get_tables_with_proteins_to_delete(url: str) -> List[dict]:
-    tables = orautils.get_child_tables(url, "INTERPRO", "PROTEIN")
+    tables = _get_child_tables(url, "INTERPRO", "PROTEIN")
     tables.append({
         "owner": "INTERPRO",
         "name": "PROTEIN",
@@ -440,7 +486,6 @@
     return tables_to_process
 
 
-<<<<<<< HEAD
 def _get_partitions(url: str, owner: str, table: str) -> list:
     con = cx_Oracle.connect(url)
     cur = con.cursor()
@@ -497,45 +542,6 @@
 #     con.commit()
 #     cur.close()
 #     con.close()
-=======
-def _exchange_match_partition(cur: cx_Oracle.Cursor, dbcode: str):
-    cur.execute(
-        """
-        ALTER TABLE INTERPRO.MATCH
-        EXCHANGE PARTITION MATCH_DBCODE_{0}
-        WITH TABLE INTERPRO.MATCH_TMP_{0}
-        WITHOUT VALIDATION
-        UPDATE GLOBAL INDEXES
-        """.format(dbcode)
-    )
-
-
-def _export_match_partition(url: str, dbcode: str):
-    table = "MATCH_TMP_" + dbcode
-    con = cx_Oracle.connect(url)
-    cur = con.cursor()
-
-    try:
-        cur.execute("DROP TABLE INTERPRO." + table)
-    except cx_Oracle.DatabaseError:
-        pass
-
-    cur.execute(
-        """
-        CREATE TABLE INTERPRO.{} AS
-        SELECT *
-        FROM INTERPRO.MATCH PARTITION (MATCH_DBCODE_{})
-        WHERE PROTEIN_AC NOT IN (
-          SELECT PROTEIN_AC
-          FROM INTERPRO.PROTEIN_TO_DELETE
-        )
-        """.format(table, dbcode)
-    )
-
-    con.commit()
-    cur.close()
-    con.close()
->>>>>>> 13b2730a
 
 
 def track_changes(url: str, swissprot_path: str, trembl_path: str,
@@ -569,11 +575,7 @@
     db.drop()
 
 
-<<<<<<< HEAD
 def delete(url: str, truncate_mv: bool=False):
-=======
-def delete(url: str, truncate: bool=False, refresh_partitions: bool=False):
->>>>>>> 13b2730a
     tables = _get_tables_with_proteins_to_delete(url)
 
     if not tables:
@@ -582,18 +584,13 @@
     con = cx_Oracle.connect(url)
     cur = con.cursor()
 
-    if truncate:
+    if truncate_mv:
         logger.info("truncating MV/*NEW tables")
         _tables = []
 
         for t in tables:
-<<<<<<< HEAD
             if t["name"].startswith("MV_"):
                 cur.execute("TRUNCATE TABLE INTERPRO.{}".format(t["name"]))
-=======
-            if t["name"].startswith("MV_") or t["name"].endswith("_NEW"):
-                cur.execute("TRUNCATE TABLE INTERPRO.{}".format( t["name"]))
->>>>>>> 13b2730a
             else:
                 _tables.append(t)
 
@@ -601,7 +598,6 @@
 
     logger.info("disabling referential constraints")
     table_constraints = []
-    success = True
     for t in tables:
         try:
             contraint = t["constraint"]
@@ -610,19 +606,13 @@
             continue
         else:
             table_constraints.append(t)
-            if not orautils.toggle_constraint(cur, t["owner"], t["name"],
-                                              contraint, False):
-                success = False
-
-    if not success:
-        cur.close()
-        con.close()
-        raise RuntimeError("one or more constraints could not be disabled")
+            _toggle_constraint(cur, owner=t["owner"],
+                               table=t["name"],
+                               constraint=contraint, enable=False)
 
     with futures.ThreadPoolExecutor() as executor:
         fs = {}
 
-<<<<<<< HEAD
         i = next((i for i, t in enumerate(tables) if t["name"] == "MATCH"),
                  None)
 
@@ -649,9 +639,9 @@
                 name = t["name"]
 
             if f.exception() is None:
-                logging.info("table '{}' done".format(name))
+                logger.info("table '{}' done".format(name))
             else:
-                logging.info("table '{}' exited".format(name))
+                logger.info("table '{}' exited".format(name))
                 errors += 0
 
         if errors:
@@ -660,7 +650,7 @@
             raise RuntimeError("some tables were not processed")
         else:
             for t in table_constraints:
-                logging.info("enabling: {}.{}.{}".format(t["owner"],
+                logger.info("enabling: {}.{}.{}".format(t["owner"],
                                                          t["name"],
                                                          t["constraint"]))
                 _toggle_constraint(cur,
@@ -671,82 +661,4 @@
 
             cur.close()
             con.close()
-            logging.info("complete")
-=======
-        if refresh_partitions:
-            idx = None
-            for i, t in enumerate(tables):
-                if t["name"] == "MATCH":
-                    idx = i
-                    break
-
-            if idx is not None:
-                # Disable all MATCH constraints
-                r = orautils.toggle_constraints(cur, "INTERPRO", "MATCH",
-                                                False)
-                if not all([s for c, s in r]):
-                    cur.close()
-                    con.close()
-                    raise RuntimeError("one or more constraints "
-                                       "could not be disabled")
-
-                tables.pop(idx)
-                dbcodes = orautils.get_partitions(cur, "INTERPRO", "MATCH")
-                for dbcode in dbcodes:
-                    f = executor.submit(_export_match_partition, url, dbcode)
-                    fs[f] = (-1, dbcode)
-
-        count = _count_proteins_to_delete(cur)
-        for i, t in enumerate(tables):
-            f = executor.submit(_delete_proteins, url, t["name"],
-                                t["column"], count)
-            fs[f] = (i, None)
-
-        success = True
-        dbcodes = []
-        for f in futures.as_completed(fs):
-            i, dbcode = fs[f]
-
-            if i == -1:
-                if f.exception() is None:
-                    logger.info("partition for '{}' done".format(dbcode))
-                    dbcodes.append(dbcode)
-                else:
-                    logger.error("partition for '{}' exited".format(dbcode))
-                    success = False
-            else:
-                t = tables[i]
-                if f.exception() is None:
-                    logger.info("table '{}' done".format(t["name"]))
-                else:
-                    logger.error("table '{}' exited".format(t["name"]))
-                    success = False
-
-        if not success:
-            cur.close()
-            con.close()
-            raise RuntimeError("one or more tasks were not completed")
-
-        if dbcodes:
-            for dbcode in dbcodes:
-                logger.info("exchanging partition for '{}'".format(dbcode))
-                _exchange_match_partition(cur, dbcode)
-
-            # TODO: uncomment, or rebuild indexes before enabling constraints
-            # r = orautils.toggle_constraints(cur, "INTERPRO", "MATCH",
-            #                                 True)
-
-        success = True
-        for t in table_constraints:
-            if not orautils.toggle_constraint(cur, t["owner"], t["name"],
-                                              t["constraint"], True):
-                success = False
-
-        cur.close()
-        con.close()
-
-        if success:
             logger.info("complete")
-        else:
-            raise RuntimeError("one or more constraints could not be enabled")
->>>>>>> 13b2730a
