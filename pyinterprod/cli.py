import os
import sys
from argparse import ArgumentParser
from configparser import ConfigParser

from mundone import Task, Workflow

from pyinterprod import __version__
from pyinterprod import interpro, interproscan, pronto, uniprot
from pyinterprod.interpro.clan import update_cdd_clans, update_hmm_clans


def get_pronto_tasks(ora_ipr_uri: str, ora_swp_uri: str, ora_goa_uri: str,
                     pg_ipr_uri: str, data_dir: str, lsf_queue: str
                     ) -> list[Task]:
    names_db = os.path.join(data_dir, "names.sqlite")
    matches_file = os.path.join(data_dir, "matches")
    return [
        Task(
            fn=pronto.match.create_match_table,
            args=(pg_ipr_uri,),
            name="init-matches",
            scheduler=dict(mem=100, queue=lsf_queue)
        ),

        # Data from GOAPRO
        Task(
            fn=pronto.goa.import_annotations,
            args=(ora_goa_uri, pg_ipr_uri),
            name="annotations",
            scheduler=dict(mem=500, queue=lsf_queue)
        ),

        # Data from SWPREAD
        Task(
            fn=pronto.protein.import_similarity_comments,
            args=(ora_swp_uri, pg_ipr_uri),
            name="proteins-similarities",
            scheduler=dict(mem=100, queue=lsf_queue),
        ),
        Task(
            fn=pronto.protein.import_protein_names,
            args=(ora_swp_uri, pg_ipr_uri, names_db),
            kwargs=dict(tmpdir="/tmp"),
            name="proteins-names",
            scheduler=dict(mem=2000, tmp=15000, queue=lsf_queue),
        ),
        Task(
            fn=pronto.proteome.import_proteomes,
            args=(ora_swp_uri, pg_ipr_uri),
            name="proteomes",
            scheduler=dict(mem=100, queue=lsf_queue),
        ),

        # Data from IPPRO
        Task(
            fn=pronto.database.import_databases,
            args=(ora_ipr_uri, pg_ipr_uri),
            name="databases",
            scheduler=dict(mem=100, queue=lsf_queue)
        ),
        Task(
            fn=pronto.protein.import_proteins,
            args=(ora_ipr_uri, pg_ipr_uri),
            name="proteins",
            scheduler=dict(mem=100, queue=lsf_queue),
        ),
        Task(
            fn=pronto.match.export,
            args=(ora_ipr_uri, matches_file),
            kwargs=dict(tmpdir="/tmp"),
            name="export-matches",
            scheduler=dict(mem=4000, tmp=100000, queue=lsf_queue)
        ),
        Task(
            fn=pronto.match.insert_fmatches,
            args=(ora_ipr_uri, pg_ipr_uri),
            name="insert-fmatches",
            scheduler=dict(mem=1000, queue=lsf_queue),
            requires=["databases", "init-matches"]
        ),
        Task(
            fn=pronto.match.insert_matches,
            args=(pg_ipr_uri, matches_file),
            kwargs=dict(processes=8),
            name="insert-matches",
            scheduler=dict(cpu=8, mem=8000, queue=lsf_queue),
            requires=["databases", "export-matches", "init-matches"]
        ),
        Task(
            fn=pronto.match.finalize_match_table,
            args=(pg_ipr_uri, ),
            name="index-matches",
            scheduler=dict(mem=100, queue=lsf_queue),
            requires=["insert-fmatches", "insert-matches"]
        ),
        Task(
            fn=pronto.match.insert_signature2protein,
            args=(pg_ipr_uri, names_db, matches_file),
            kwargs=dict(processes=8, tmpdir="/tmp"),
            name="insert-signature2proteins",
            scheduler=dict(cpu=8, mem=4000, tmp=15000, queue=lsf_queue),
            requires=["export-matches", "proteins-names"]
        ),
        Task(
            fn=pronto.match.finalize_signature2protein,
            args=(pg_ipr_uri,),
            name="index-signature2proteins",
            scheduler=dict(mem=100, queue=lsf_queue),
            requires=["insert-signature2proteins"]
        ),
        Task(
            fn=pronto.signature.insert_signatures,
            args=(ora_ipr_uri, pg_ipr_uri, matches_file),
            kwargs=dict(processes=8),
            name="signatures",
            scheduler=dict(cpu=8, mem=16000, queue=lsf_queue),
            requires=["databases", "export-matches"]
        ),
        Task(
            fn=pronto.taxon.import_taxonomy,
            args=(ora_ipr_uri, pg_ipr_uri),
            name="taxonomy",
            scheduler=dict(mem=2000, queue=lsf_queue),
        ),
    ]


def check_ispro():
    parser = ArgumentParser(description="Check matches/sites status in ISPRO")
    parser.add_argument("config",
                        metavar="main.conf",
                        help="configuration file")
    parser.add_argument("-t", "--type",
                        default="matches",
                        choices=("matches", "sites"),
                        help="type of data to check (default: matches)")
    parser.add_argument("-s", "--status",
                        default="production",
                        choices=("active", "all", "production"),
                        help="status of analyses to check "
                             "(default: production)")
    args = parser.parse_args()

    if not os.path.isfile(args.config):
        parser.error(f"cannot open '{args.config}': "
                     f"no such file or directory")

    config = ConfigParser()
    config.read(args.config)

    ora_iprscan_uri = config["oracle"]["ipro-iprscan"]
    interpro.iprscan.check_ispro(ora_iprscan_uri, args.type, args.status)


def run_clan_update():
    parser = ArgumentParser(description="Update clans and run "
                                        "profile-profile alignments")
    parser.add_argument("config",
                        metavar="main.conf",
                        help="global configuration file")
    parser.add_argument("databases",
                        metavar="DATABASE",
                        nargs="+",
                        help="database(s) to update")
    parser.add_argument("-t", "--threads", type=int,
                        help="number of alignment workers")
    parser.add_argument("-T", "--tempdir",
                        help="directory to use for temporary files")
    parser.add_argument("-v", "--version", action="version",
                        version=f"%(prog)s {__version__}",
                        help="show the version and exit")
    args = parser.parse_args()

    if not os.path.isfile(args.config):
        parser.error(f"cannot open '{args.config}': "
                     f"no such file or directory")

    config = ConfigParser()
    config.read(args.config)

    if not os.path.isfile(config["misc"]["members"]):
        parser.error(f"cannot open '{config['misc']['members']}': "
                     f"no such file or directory")

    options = ConfigParser()
    options.read(config["misc"]["members"])

    ora_interpro_uri = config["oracle"]["ipro-interpro"]
    db_names = list(set(args.databases))
    databases = interpro.database.get_databases(ora_interpro_uri, db_names)

    kwargs = {
        "threads": args.threads,
        "tmpdir": args.tempdir
    }

    for dbname, database in databases.items():
        params = options[dbname]
        if dbname == "cdd":
            update_cdd_clans(ora_interpro_uri, database,
                             cddmasters=params["sequences"],
                             cddid=params["summary"],
                             fam2supfam=params["members"],
                             **kwargs)
        elif dbname == "panther":
            update_hmm_clans(ora_interpro_uri, database,
                             hmmdb=params["hmm"],
                             **kwargs)
        else:
            update_hmm_clans(ora_interpro_uri, database,
                             hmmdb=params["hmm"],
                             source=params["members"],
                             **kwargs)


def run_hmm_update():
    parser = ArgumentParser(description="Update HMMs")
    parser.add_argument("config",
                        metavar="main.conf",
                        help="global configuration file")
    parser.add_argument("databases",
                        metavar="DATABASE",
                        nargs="+",
                        help="database(s) to update")
    parser.add_argument("-v", "--version", action="version",
                        version=f"%(prog)s {__version__}",
                        help="show the version and exit")
    args = parser.parse_args()

    if not os.path.isfile(args.config):
        parser.error(f"cannot open '{args.config}': "
                     f"no such file or directory")

    config = ConfigParser()
    config.read(args.config)

    if not os.path.isfile(config["misc"]["members"]):
        parser.error(f"cannot open '{config['misc']['members']}': "
                     f"no such file or directory")

    options = ConfigParser()
    options.read(config["misc"]["members"])

    db_names = list(set(args.databases))
    ora_interpro_uri = config["oracle"]["ipro-interpro"]
    databases = interpro.database.get_databases(ora_interpro_uri, db_names)

    for dbname, database in databases.items():
        hmmfile = options[dbname]["hmm"]
        mapfile = options[dbname].get("mapping")
        interpro.hmm.update(ora_interpro_uri, database, hmmfile, mapfile)


def run_member_db_update():
    parser = ArgumentParser(description="InterPro member database update")
    parser.add_argument("config",
                        metavar="main.conf",
                        help="global configuration file")
    parser.add_argument("databases",
                        metavar="DATABASE",
                        nargs="+",
                        help="database(s) to update")
    parser.add_argument("-t", "--tasks",
                        nargs="*",
                        default=None,
                        metavar="TASK",
                        help="tasks to run")
    parser.add_argument("--dry-run",
                        action="store_true",
                        default=False,
                        help="list tasks to run and exit")
    parser.add_argument("--detach",
                        action="store_true",
                        help="enqueue tasks to run and exit")
    parser.add_argument("-v", "--version", action="version",
                        version=f"%(prog)s {__version__}",
                        help="show the version and exit")
    args = parser.parse_args()

    if not os.path.isfile(args.config):
        parser.error(f"cannot open '{args.config}': "
                     f"no such file or directory")

    config = ConfigParser()
    config.read(args.config)

    if not os.path.isfile(config["misc"]["members"]):
        parser.error(f"cannot open '{config['misc']['members']}': "
                     f"no such file or directory")

    options = ConfigParser()
    options.read(config["misc"]["members"])

    db_names = list(set(args.databases))

    ora_interpro_uri = config["oracle"]["ipro-interpro"]
    ora_iprscan_uri = config["oracle"]["ipro-iprscan"]
    ora_goa_uri = config["oracle"]["unpr-goapro"]
    ora_swpread_uri = config["oracle"]["unpr-swpread"]
    pg_uri = config["postgresql"]["pronto"]

    uniprot_version = config["uniprot"]["version"]
    emails = dict(config["emails"])
    pronto_url = config["misc"]["pronto_url"]
    data_dir = config["misc"]["data_dir"]
    lsf_queue = config["misc"]["lsf_queue"]
    temp_dir = config["misc"]["temporary_dir"]
    wflow_dir = config["misc"]["workflows_dir"]

    databases = interpro.database.get_databases(url=ora_interpro_uri,
                                                names=db_names,
                                                expects_new=True)
    mem_updates = []
    non_mem_updates = []
    site_updates = []
    sig_sources = {}
    go_sources = []
    for dbname, db in databases.items():
        if db.is_member_db or db.is_feature_db:
            # We need a source for signatures
            try:
                props = options[dbname]
            except KeyError:
                parser.error(f"{config['misc']['members']}: "
                             f"missing database '{dbname}'")

            try:
                sig_source = props["signatures"]
            except KeyError:
                sig_source = None

            if not sig_source:
                parser.error(f"{config['misc']['members']}: "
                             f"'signatures' property missing "
                             f"or empty for database '{dbname}'")
            elif db.is_member_db:
                mem_updates.append(db)
                sig_sources[db.identifier] = sig_source
            elif db.is_feature_db:
                non_mem_updates.append(db)
                sig_sources[db.identifier] = sig_source

            try:
                go_source = props["go-terms"]
            except KeyError:
                pass
            else:
                go_sources.append((db, go_source))

        if db.has_site_matches:
            site_updates.append(db)

    if not mem_updates and not non_mem_updates and not site_updates:
        parser.error("No database to update")

    """
    Sources of GO terms for all databases, 
    with a flag if they should be updated
    """
    go_sources = {
        db.identifier: (
            src,
            db in mem_updates or db in non_mem_updates
        )
        for db, src in go_sources
    }

    tasks = [
        Task(
            fn=interpro.iprscan.import_tables,
            args=(ora_iprscan_uri, "matches"),
            kwargs=dict(databases=mem_updates + non_mem_updates + site_updates,
                        force=True,
                        threads=8),
            name="import-ipm-matches",
            scheduler=dict(queue=lsf_queue)
        ),
        Task(
            fn=interpro.iprscan.update_partitions,
            args=(ora_iprscan_uri, "matches"),
            kwargs=dict(databases=mem_updates + non_mem_updates + site_updates,
                        force=True,
                        threads=8),
            name="update-ipm-matches",
            scheduler=dict(queue=lsf_queue),
            requires=["import-ipm-matches"]
        ),
    ]

    if mem_updates:
        tasks += [
            Task(
                fn=interpro.signature.add_staging,
<<<<<<< HEAD
                args=(ora_interpro_uri, [(db, sources[db.identifier])
=======
                args=(ora_interpro_url, [(db, sig_sources[db.identifier])
>>>>>>> 2a59baf2
                                         for db in mem_updates]),
                name="load-signatures",
                scheduler=dict(queue=lsf_queue)
            ),
            Task(
                fn=interpro.signature.track_signature_changes,
                args=(ora_interpro_uri, pg_uri, mem_updates, data_dir),
                name="track-changes",
                scheduler=dict(mem=4000, queue=lsf_queue),
                requires=["load-signatures"]
            ),
            Task(
                fn=interpro.signature.delete_obsoletes,
                args=(ora_interpro_uri, mem_updates),
                name="delete-obsoletes",
                scheduler=dict(queue=lsf_queue),
                requires=["track-changes"]
            ),
            Task(
                fn=interpro.signature.update_signatures,
                args=(ora_interpro_uri,),
                name="update-signatures",
                scheduler=dict(queue=lsf_queue),
                requires=["delete-obsoletes"]
            ),
            Task(
                fn=interpro.signature.update_go_terms,
                args=(ora_interpro_url, go_sources),
                name="update-signature-go-terms",
                scheduler=dict(queue=lsf_queue),
                requires=["update-signatures"]
            ),
            Task(
                fn=interpro.match.update_database_matches,
                args=(ora_interpro_uri, mem_updates),
                name="update-matches",
                scheduler=dict(queue=lsf_queue),
                requires=["update-ipm-matches", "update-signatures"]
            ),
            Task(
                fn=interpro.match.update_variant_matches,
                args=(ora_interpro_uri,),
                name="update-varsplic",
                scheduler=dict(queue=lsf_queue),
                requires=["update-ipm-matches", "update-signatures"]
            )
        ]

    if non_mem_updates:
        tasks += [
            Task(
                fn=interpro.signature.update_features,
<<<<<<< HEAD
                args=(ora_interpro_uri, [(db, sources[db.identifier])
=======
                args=(ora_interpro_url, [(db, sig_sources[db.identifier])
>>>>>>> 2a59baf2
                                         for db in non_mem_updates]),
                name="update-features",
                scheduler=dict(queue=lsf_queue),
                requires=["update-ipm-matches"]
            ),
            Task(
                fn=interpro.match.update_database_feature_matches,
                args=(ora_interpro_uri, non_mem_updates),
                name="update-fmatches",
                scheduler=dict(queue=lsf_queue),
                requires=["update-features"]
            )
        ]

    if site_updates:
        if mem_updates:
            req = ["update-ipm-sites", "update-matches"]
        else:
            req = ["update-ipm-sites"]

        tasks += [
            Task(
                fn=interpro.iprscan.import_tables,
                args=(ora_iprscan_uri, "sites"),
                kwargs=dict(databases=site_updates, force=True, threads=2),
                name="import-ipm-sites",
                scheduler=dict(queue=lsf_queue)
            ),
            Task(
                fn=interpro.iprscan.update_partitions,
                args=(ora_iprscan_uri, "sites"),
                kwargs=dict(databases=site_updates, force=True, threads=2),
                name="update-ipm-sites",
                scheduler=dict(queue=lsf_queue),
                requires=["import-ipm-sites"]
            ),
            Task(
                fn=interpro.match.update_database_site_matches,
                args=(ora_interpro_uri, site_updates),
                name="update-sites",
                scheduler=dict(queue=lsf_queue),
                requires=req
            )
        ]

    if mem_updates:
        # Adding Pronto tasks
        after_pronto = []
        for t in get_pronto_tasks(ora_interpro_uri, ora_swpread_uri,
                                  ora_goa_uri, pg_uri, data_dir, lsf_queue):
            # Adding 'pronto-' prefix
            t.name = f"pronto-{t.name}"
            if t.requires:
                t.requires = {f"pronto-{r}" for r in t.requires}
            else:
                # Task without dependency:
                # add one so it's submitted at the end of the protein update
                t.requires = {"update-matches"}

            tasks.append(t)
            after_pronto.append(t.name)

        tasks += [
            Task(
                fn=interpro.report.send_db_update_report,
                args=(ora_interpro_uri, pg_uri, mem_updates, data_dir,
                      pronto_url, emails),
                name="send-report",
                scheduler=dict(mem=4000, queue=lsf_queue),
                requires=after_pronto
            ),
        ]

    # Base Mundone database on UniProt version and on the name/version
    # of updated member databases
    versions = [uniprot_version]
    for db in sorted(databases.values(), key=lambda k: k.name.lower()):
        versions.append(f"{db.name.lower().replace(' ', '')}{db.version}")

    database = os.path.join(wflow_dir, f"{'_'.join(versions)}.sqlite")
    with Workflow(tasks, dir=temp_dir, database=database) as wf:
        if wf.run(args.tasks, dry_run=args.dry_run, monitor=not args.detach):
            sys.exit(0)
        else:
            sys.exit(1)


def run_pronto_update():
    parser = ArgumentParser(description="InterPro Pronto update")
    parser.add_argument("config",
                        metavar="main.conf",
                        help="configuration file")
    parser.add_argument("-t", "--tasks",
                        nargs="*",
                        default=None,
                        metavar="TASK",
                        help="tasks to run")
    parser.add_argument("--dry-run",
                        action="store_true",
                        default=False,
                        help="list tasks to run and exit")
    parser.add_argument("--detach",
                        action="store_true",
                        help="enqueue tasks to run and exit")
    parser.add_argument("-v", "--version", action="version",
                        version=f"%(prog)s {__version__}",
                        help="show the version and exit")
    args = parser.parse_args()

    if not os.path.isfile(args.config):
        parser.error(f"cannot open '{args.config}': no such file or directory")

    config = ConfigParser()
    config.read(args.config)

    ora_interpro_uri = config["oracle"]["ipro-interpro"]
    ora_goa_uri = config["oracle"]["unpr-goapro"]
    ora_swpread_uri = config["oracle"]["unpr-swpread"]
    pg_uri = config["postgresql"]["pronto"]
    uniprot_version = config["uniprot"]["version"]
    data_dir = config["misc"]["data_dir"]
    lsf_queue = config["misc"]["lsf_queue"]
    temp_dir = config["misc"]["temporary_dir"]
    wflow_dir = config["misc"]["workflows_dir"]

    tasks = get_pronto_tasks(ora_interpro_uri, ora_swpread_uri, ora_goa_uri,
                             pg_uri, data_dir, lsf_queue)

    database = os.path.join(wflow_dir, f"{uniprot_version}.pronto.sqlite")
    with Workflow(tasks, dir=temp_dir, database=database) as wf:
        if wf.run(args.tasks, dry_run=args.dry_run, monitor=not args.detach):
            sys.exit(0)
        else:
            sys.exit(1)


def run_uniprot_update():
    parser = ArgumentParser(description="InterPro protein update")
    parser.add_argument("config",
                        metavar="main.conf",
                        help="configuration file")
    parser.add_argument("-t", "--tasks",
                        nargs="*",
                        default=None,
                        metavar="TASK",
                        help="tasks to run")
    parser.add_argument("--dry-run",
                        action="store_true",
                        default=False,
                        help="list tasks to run and exit")
    parser.add_argument("--detach",
                        action="store_true",
                        help="enqueue tasks to run and exit")
    parser.add_argument("-v", "--version", action="version",
                        version=f"%(prog)s {__version__}",
                        help="show the version and exit")
    args = parser.parse_args()

    if not os.path.isfile(args.config):
        parser.error(f"cannot open '{args.config}': no such file or directory")

    config = ConfigParser()
    config.read(args.config)

    ora_interpro_uri = config["oracle"]["ipro-interpro"]
    ora_iprscan_uri = config["oracle"]["ipro-iprscan"]
    ora_uniparc_uri = config["oracle"]["ipro-uniparc"]
    ora_goa_uri = config["oracle"]["unpr-goapro"]
    ora_swpread_uri = config["oracle"]["unpr-swpread"]
    ora_uaread_uri = config["oracle"]["unpr-uaread"]
    pg_uri = config["postgresql"]["pronto"]

    uniprot_version = config["uniprot"]["version"]
    xrefs_dir = config["uniprot"]["xrefs"]

    emails = dict(config["emails"])

    pronto_url = config["misc"]["pronto_url"]
    data_dir = config["misc"]["data_dir"]
    lsf_queue = config["misc"]["lsf_queue"]
    temp_dir = config["misc"]["temporary_dir"]
    wflow_dir = config["misc"]["workflows_dir"]

    tasks = [
        # Data from UAREAD
        Task(
            fn=uniprot.uniparc.update,
            args=(ora_uniparc_uri, ora_uaread_uri),
            name="update-uniparc",
            scheduler=dict(queue=lsf_queue)
        ),

        # Data from SWPREAD
        Task(
            fn=interpro.taxonomy.refresh_taxonomy,
            args=(ora_interpro_uri, ora_swpread_uri),
            name="taxonomy",
            scheduler=dict(queue=lsf_queue)
        ),

        # Data from ISPRO
        Task(
            fn=interpro.iprscan.import_tables,
            args=(ora_iprscan_uri, "matches"),
            kwargs=dict(force=True, threads=8),
            name="import-ipm-matches",
            scheduler=dict(queue=lsf_queue),
            requires=["update-uniparc"]
        ),
        Task(
            fn=interpro.iprscan.update_partitions,
            args=(ora_iprscan_uri, "matches"),
            kwargs=dict(force=True, threads=8),
            name="update-ipm-matches",
            scheduler=dict(queue=lsf_queue),
            requires=["import-ipm-matches"]
        ),
        Task(
            fn=interpro.iprscan.import_tables,
            args=(ora_iprscan_uri, "sites"),
            kwargs=dict(force=True, threads=2),
            name="import-ipm-sites",
            scheduler=dict(queue=lsf_queue),
            requires=["update-uniparc"]
        ),
        Task(
            fn=interpro.iprscan.update_partitions,
            args=(ora_iprscan_uri, "sites"),
            kwargs=dict(force=True, threads=2),
            name="update-ipm-sites",
            scheduler=dict(queue=lsf_queue),
            requires=["import-ipm-sites"]
        ),

        # Data from flat files
        Task(
            fn=interpro.protein.track_changes,
            args=(ora_interpro_uri,
                  config["uniprot"]["swiss-prot"],
                  config["uniprot"]["trembl"],
                  uniprot_version,
                  config["uniprot"]["date"],
                  data_dir),
            kwargs=dict(tmpdir="/tmp"),
            name="update-proteins",
            scheduler=dict(mem=4000, queue=lsf_queue, tmp=40000),
        ),

        # Update IPPRO
        Task(
            fn=interpro.protein.delete_obsoletes,
            args=(ora_interpro_uri,),
            kwargs=dict(truncate=True),
            name="delete-proteins",
            scheduler=dict(queue=lsf_queue),
            requires=["update-proteins"]
        ),
        Task(
            fn=interpro.protein.check_proteins_to_scan,
            args=(ora_interpro_uri,),
            name="check-proteins",
            scheduler=dict(queue=lsf_queue),
            requires=["delete-proteins", "update-uniparc"]
        ),
        Task(
            fn=interpro.match.update_matches,
            args=(ora_interpro_uri,),
            name="update-matches",
            scheduler=dict(mem=1000, queue=lsf_queue),
            requires=["check-proteins", "update-ipm-matches"]
        ),
        Task(
            fn=interpro.match.update_feature_matches,
            args=(ora_interpro_uri,),
            name="update-fmatches",
            scheduler=dict(queue=lsf_queue),
            requires=["update-matches"]
        ),

        # Data for UniProt/SIB
        Task(
            fn=uniprot.exchange.export_sib,
            args=(ora_interpro_uri, emails),
            name="export-sib",
            scheduler=dict(queue=lsf_queue),
            requires=["xref-condensed"]
        ),
        Task(
            fn=uniprot.unirule.report_integration_changes,
            args=(ora_interpro_uri, emails),
            name="report-changes",
            scheduler=dict(mem=2000, queue=lsf_queue),
            requires=["update-matches"]
        ),
        Task(
            fn=uniprot.unirule.build_aa_alignment,
            args=(ora_iprscan_uri,),
            name="aa-alignment",
            scheduler=dict(queue=lsf_queue),
            # Actually depends on update-ipm-matches
            requires=["update-matches"]
        ),
        Task(
            fn=uniprot.unirule.build_aa_iprscan,
            args=(ora_iprscan_uri,),
            name="aa-iprscan",
            scheduler=dict(queue=lsf_queue),
            # Actually depends on update-ipm-matches
            requires=["update-matches"]
        ),
        Task(
            fn=uniprot.unirule.build_xref_condensed,
            args=(ora_interpro_uri,),
            name="xref-condensed",
            scheduler=dict(queue=lsf_queue),
            requires=["update-matches"]
        ),
        Task(
            fn=uniprot.unirule.build_xref_summary,
            args=(ora_interpro_uri,),
            name="xref-summary",
            scheduler=dict(queue=lsf_queue),
            # `report-changes` uses XREF_SUMMARY so we need to wait
            # until it completes before re-creating the table
            requires=["report-changes"]
        ),
        Task(
            fn=uniprot.exchange.export_xrefs,
            args=(ora_interpro_uri, xrefs_dir, emails),
            name="export-xrefs",
            scheduler=dict(queue=lsf_queue),
            requires=["xref-summary"]
        ),
        Task(
            fn=uniprot.unirule.ask_to_snapshot,
            args=(ora_interpro_uri, emails),
            name="notify-interpro",
            scheduler=dict(queue=lsf_queue),
            requires=["aa-alignment", "aa-iprscan", "xref-condensed",
                      "xref-summary", "update-fmatches"]
        ),

        # Copy SwissProt descriptions
        Task(
            fn=interpro.signature.export_swissprot_descriptions,
            args=(pg_uri, data_dir),
            name="swissprot-de",
            scheduler=dict(queue=lsf_queue),
        ),

        # Update signatures used by UniRule
        Task(
            fn=uniprot.unirule.update_signatures,
            args=(config["uniprot"]["unirule"], ora_interpro_uri),
            name="unirule",
            scheduler=dict(queue=lsf_queue),
        )
    ]

    # Adding Pronto tasks
    after_pronto = []
    for t in get_pronto_tasks(ora_interpro_uri, ora_swpread_uri, ora_goa_uri,
                              pg_uri, data_dir, lsf_queue):
        # Adding 'pronto-' prefix
        t.name = f"pronto-{t.name}"
        if t.requires:
            t.requires = {f"pronto-{r}" for r in t.requires}
        else:
            # Task without dependency:
            # add some so it's submitted at the end of the protein update
            t.requires = {"swissprot-de", "taxonomy", "unirule",
                          "update-fmatches"}

        after_pronto.append(t.name)
        tasks.append(t)

    tasks += [
        # Generate and send report to curators
        Task(
            fn=interpro.report.send_prot_update_report,
            args=(ora_interpro_uri, pg_uri, data_dir, pronto_url, emails),
            name="send-report",
            scheduler=dict(mem=4000, queue=lsf_queue),
            requires=after_pronto
        ),

        # Not urgent tasks (can be run after everything else)
        Task(
            fn=interpro.match.update_variant_matches,
            args=(ora_interpro_uri,),
            name="update-varsplic",
            scheduler=dict(queue=lsf_queue),
            requires=["update-ipm-matches"]
        ),
        Task(
            fn=interpro.match.update_site_matches,
            args=(ora_interpro_uri,),
            name="update-sites",
            scheduler=dict(queue=lsf_queue),
            requires=["import-ipm-sites", "update-matches"]
        ),
    ]

    database = os.path.join(wflow_dir, f"{uniprot_version}.sqlite")
    with Workflow(tasks, dir=temp_dir, database=database) as wf:
        if wf.run(args.tasks, dry_run=args.dry_run, monitor=not args.detach):
            sys.exit(0)
        else:
            sys.exit(1)


def update_database():
    parser = ArgumentParser(description="InterPro pre-member database update")
    parser.add_argument("config", metavar="main.conf",
                        help="Configuration file.")
    parser.add_argument("-n", "--name", required=True,
                        help="Name of member database.")
    parser.add_argument("-d", "--date", required=True,
                        help="Release date of member database "
                             "(format: YYYY-MM-DD).")
    parser.add_argument("-v", "--version", required=True,
                        help="Release version of member database.")
    parser.add_argument("-y", "--yes", dest="confirm", action="store_false",
                        help="Do not ask for confirmation.")
    args = parser.parse_args()

    if not os.path.isfile(args.config):
        parser.error(f"cannot open '{args.config}': no such file or directory")

    config = ConfigParser()
    config.read(args.config)

    ora_interpro_uri = config["oracle"]["ipro-interpro"]
    interpro.database.update_database(url=ora_interpro_uri,
                                      name=args.name,
                                      version=args.version,
                                      date=args.date,
                                      confirm=args.confirm)


def run_interproscan_manager():
    parser = ArgumentParser(description="InterProScan matches calculation")
    parser.add_argument("config", metavar="main.conf",
                        help="Configuration file.")
    parser.add_argument("--import-sequences", action="store_true",
                        default=False,
                        help="import sequences from UniParc (default: off)")
    parser.add_argument("--top-up", action="store_true", default=False,
                        help="if used with --import-sequences: only import "
                             "sequences not already in the InterProScan "
                             "database (default: off)")
    parser.add_argument("--clean", action="store_true", default=False,
                        help="delete obsolete data (default: off)")
    parser.add_argument("--dry-run", action="store_true", default=False,
                        help="show the number of jobs to run and exit "
                             "(default: off)")
    parser.add_argument("-l", "--list", action="store_true", default=False,
                        help="list active analyses and exit (default: off)")
    parser.add_argument("-a", "--analyses", nargs="*", default=[], type=int,
                        help="ID of analyses to run (default: all)")
    parser.add_argument("-e", "--exclude", nargs="*", default=[], type=int,
                        help="ID of analyses to exclude")
    parser.add_argument("-t", "--threads", type=int, default=8,
                        help="number of job monitoring threads (default: 8)")
    parser.add_argument("--concurrent-jobs", type=int, default=1000,
                        help="maximum number of concurrent running jobs "
                             "(default: 1000)")
    parser.add_argument("--max-jobs", type=int, default=-1,
                        help="maximum number of job to run per analysis "
                             "(default: off)")
    parser.add_argument("--max-retries", type=int, default=-0,
                        help="maximum number of attempts to re-run a job "
                             "after it fails (default: 0)")
    parser.add_argument("--keep", choices=["none", "failed", "all"],
                        default="none",
                        help="keep jobs' input/output files (default: none)")
    args = parser.parse_args()

    if not os.path.isfile(args.config):
        parser.error(f"cannot open '{args.config}': no such file or directory")

    config = ConfigParser()
    config.read(args.config)

    if not os.path.isfile(config["misc"]["analyses"]):
        parser.error(f"cannot open '{config['misc']['members']}': "
                     f"no such file or directory")

    iscn_iprscan_uri = config["oracle"]["iscn-iprscan"]
    iscn_uniparc_uri = config["oracle"]["iscn-uniparc"]
    unpr_uniparc_uri = config["oracle"]["unpr-uapro"]

    if args.list:
        analyses = interproscan.database.get_analyses(iscn_iprscan_uri)
        for analysis_id in sorted(analyses,
                                  key=lambda k: (analyses[k]["name"], k)):
            name = analyses[analysis_id]["name"]
            version = analyses[analysis_id]["version"]
            print(f"{analysis_id:>4}\t{name:<30}\t{version}")

        return

    if args.import_sequences and not args.dry_run:
        interproscan.database.import_uniparc(ispro_uri=iscn_uniparc_uri,
                                             uniparc_uri=unpr_uniparc_uri,
                                             top_up=args.top_up)

    if args.clean and not args.dry_run:
        interproscan.database.clean_tables(iscn_iprscan_uri, args.analyses)

    analyses_config = ConfigParser()
    analyses_config.read(config["misc"]["analyses"])

    analyses_configs = {}
    for analysis in analyses_config.sections():
        analyses_configs[analysis] = {}

        for option, value in analyses_config.items(analysis):
            analyses_configs[analysis][option] = int(value)

    # Options for analyses without a custom config
    job_cpu = int(analyses_config["DEFAULT"]["job_cpu"])
    job_mem = int(analyses_config["DEFAULT"]["job_mem"])
    job_size = int(analyses_config["DEFAULT"]["job_size"])
    job_timeout = int(analyses_config["DEFAULT"]["job_timeout"])

    interproscan.manager.run(uri=iscn_iprscan_uri,
                             work_dir=config["misc"]["match_calc_dir"],
                             temp_dir=config["misc"]["temporary_dir"],
                             # Default config
                             job_cpu=job_cpu,
                             job_mem=job_mem,
                             job_size=job_size,
                             job_timeout=job_timeout,
                             # Custom configs
                             config=analyses_configs,
                             # Performs a dry run
                             dry_run=args.dry_run,
                             # LSF queue
                             lsf_queue=config["misc"]["lsf_queue"],
                             # Always resubmit a job if it fails due to memory
                             infinite_mem=True,
                             # Attempts to re-run a failed job (non-memory)
                             max_retries=args.max_retries,
                             # Concurrent jobs
                             max_running_jobs=args.concurrent_jobs,
                             # Max jobs submitted per analysis
                             max_jobs_per_analysis=args.max_jobs,
                             # Number of monitoring threads
                             pool_threads=args.threads,
                             # Analyses to perform
                             analyses=args.analyses,
                             # Analyses to exclude
                             exclude=args.exclude,
                             # Debug options
                             keep_files=args.keep)<|MERGE_RESOLUTION|>--- conflicted
+++ resolved
@@ -392,11 +392,7 @@
         tasks += [
             Task(
                 fn=interpro.signature.add_staging,
-<<<<<<< HEAD
-                args=(ora_interpro_uri, [(db, sources[db.identifier])
-=======
-                args=(ora_interpro_url, [(db, sig_sources[db.identifier])
->>>>>>> 2a59baf2
+                args=(ora_interpro_uri, [(db, sig_sources[db.identifier])
                                          for db in mem_updates]),
                 name="load-signatures",
                 scheduler=dict(queue=lsf_queue)
@@ -424,7 +420,7 @@
             ),
             Task(
                 fn=interpro.signature.update_go_terms,
-                args=(ora_interpro_url, go_sources),
+                args=(ora_interpro_uri, go_sources),
                 name="update-signature-go-terms",
                 scheduler=dict(queue=lsf_queue),
                 requires=["update-signatures"]
@@ -449,11 +445,7 @@
         tasks += [
             Task(
                 fn=interpro.signature.update_features,
-<<<<<<< HEAD
-                args=(ora_interpro_uri, [(db, sources[db.identifier])
-=======
-                args=(ora_interpro_url, [(db, sig_sources[db.identifier])
->>>>>>> 2a59baf2
+                args=(ora_interpro_uri, [(db, sig_sources[db.identifier])
                                          for db in non_mem_updates]),
                 name="update-features",
                 scheduler=dict(queue=lsf_queue),
