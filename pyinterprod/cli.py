--- conflicted
+++ resolved
@@ -27,19 +27,14 @@
         Task(
             fn=pronto.goa.import_annotations,
             args=(ora_goa_uri, pg_ipr_uri),
-<<<<<<< HEAD
-            name="annotations",
+            name="go-terms",
             scheduler=dict(type=scheduler, queue=queue, mem=500, hours=1)
-=======
-            name="go-terms",
-            scheduler=dict(type="lsf", mem=500, queue=lsf_queue)
         ),
         Task(
             fn=pronto.goa.import_go_constraints,
             args=(ora_goa_uri, pg_ipr_uri),
             name="go-constraints",
-            scheduler=dict(type="lsf", mem=500, queue=lsf_queue)
->>>>>>> 328c2725
+            scheduler=dict(type=scheduler, queue=queue, mem=500, hours=1)
         ),
 
         # Data from PDBE
