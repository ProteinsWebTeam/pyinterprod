--- conflicted
+++ resolved
@@ -64,13 +64,8 @@
             requires=["databases"]
         ),
         Task(
-<<<<<<< HEAD
-            fn=pronto.match.proc_comp_seq_matches,
+            fn=pronto.match.create_signature2protein,
             args=(ora_ipr_url, pg_ipr_url,
-=======
-            fn=pronto.match.create_signature2protein,
-            args=(ora_url, pg_url,
->>>>>>> 9a6ee902
                   os.path.join(data_dir, "names.sqlite"),
                   os.path.join(data_dir, "compseqs.dat")),
             kwargs=dict(tmpdir="/scratch/", processes=8),
