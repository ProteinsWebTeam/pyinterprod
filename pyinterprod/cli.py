import os
import sys
from argparse import ArgumentParser
from configparser import ConfigParser
from typing import List

from mundone import Task, Workflow

from pyinterprod import __version__
from pyinterprod import interpro, interproscan, pronto, uniprot
from pyinterprod.interpro.clan import update_cdd_clans, update_hmm_clans


def get_pronto_tasks(ora_ipr_url: str, ora_swp_url: str, ora_goa_url: str,
                     pg_ipr_url: str, data_dir: str, lsf_queue: str) -> List[Task]:
    return [
        Task(
            fn=pronto.database.import_databases,
            args=(ora_ipr_url, pg_ipr_url),
            name="databases",
            scheduler=dict(mem=100, queue=lsf_queue)
        ),

        # Data from GOAPRO
        Task(
            fn=pronto.goa.import_annotations,
            args=(ora_goa_url, pg_ipr_url),
            name="annotations",
            scheduler=dict(mem=500, queue=lsf_queue)
        ),

        # Data from SWPREAD
        Task(
            fn=pronto.protein.import_similarity_comments,
            args=(ora_swp_url, pg_ipr_url),
            name="proteins-similarities",
            scheduler=dict(mem=100, queue=lsf_queue),
        ),
        Task(
            fn=pronto.protein.import_protein_names,
            args=(ora_swp_url, pg_ipr_url,
                  os.path.join(data_dir, "names.sqlite")),
<<<<<<< HEAD
            kwargs=dict(tmpdir="/tmp/"),
=======
            kwargs=dict(tmpdir="/tmp"),
>>>>>>> 546fe0c0
            name="proteins-names",
            scheduler=dict(mem=8000, tmp=30000, queue=lsf_queue),
        ),

        # Data from IPPRO
        Task(
            fn=pronto.protein.import_proteins,
            args=(ora_ipr_url, pg_ipr_url),
            name="proteins",
            scheduler=dict(mem=100, queue=lsf_queue),
        ),
        Task(
            fn=pronto.match.import_matches,
            args=(ora_ipr_url, pg_ipr_url,
                  os.path.join(data_dir, "allseqs.dat")),
<<<<<<< HEAD
            kwargs=dict(tmpdir="/tmp/"),
=======
            kwargs=dict(tmpdir="/tmp"),
>>>>>>> 546fe0c0
            name="matches",
            scheduler=dict(mem=10000, tmp=20000, queue=lsf_queue),
            requires=["databases"]
        ),
        Task(
            fn=pronto.match.create_signature2protein,
            args=(ora_ipr_url, pg_ipr_url,
                  os.path.join(data_dir, "names.sqlite"),
                  os.path.join(data_dir, "compseqs.dat")),
<<<<<<< HEAD
            kwargs=dict(tmpdir="/tmp/", processes=8),
=======
            kwargs=dict(tmpdir="/tmp", processes=8),
>>>>>>> 546fe0c0
            name="signature2proteins",
            scheduler=dict(cpu=8, mem=16000, tmp=30000, queue=lsf_queue),
            requires=["proteins-names"]
        ),
        Task(
            fn=pronto.signature.import_signatures,
            args=(ora_ipr_url, pg_ipr_url,
                  os.path.join(data_dir, "allseqs.dat"),
                  os.path.join(data_dir, "compseqs.dat")),
            name="signatures",
            scheduler=dict(mem=4000, queue=lsf_queue),
            requires=["matches", "signature2proteins"]
        ),
        Task(
            fn=pronto.taxon.import_taxonomy,
            args=(ora_ipr_url, pg_ipr_url),
            name="taxonomy",
            scheduler=dict(mem=2000, queue=lsf_queue),
        ),
    ]


def check_ispro():
    parser = ArgumentParser(description="Check matches/sites status in ISPRO")
    parser.add_argument("config",
                        metavar="main.conf",
                        help="configuration file")
    parser.add_argument("-t", "--type",
                        default="matches",
                        choices=("matches", "sites"),
                        help="type of data to check (default: matches)")
    parser.add_argument("-s", "--status",
                        default="production",
                        choices=("active", "all", "production"),
                        help="status of analyses to check "
                             "(default: production)")
    args = parser.parse_args()

    if not os.path.isfile(args.config):
        parser.error(f"cannot open '{args.config}': "
                     f"no such file or directory")

    config = ConfigParser()
    config.read(args.config)

    ora_iprscan_url = config["oracle"]["iprscan"]
    interpro.iprscan.check_ispro(ora_iprscan_url, args.type, args.status)


def run_clan_update():
    parser = ArgumentParser(description="Update clans and run "
                                        "profile-profile alignments")
    parser.add_argument("config",
                        metavar="main.conf",
                        help="global configuration file")
    parser.add_argument("databases",
                        metavar="DATABASE",
                        nargs="+",
                        help="database(s) to update")
    parser.add_argument("-t", "--threads", type=int,
                        help="number of alignment workers")
    parser.add_argument("-T", "--tempdir",
                        help="directory to use for temporary files")
    parser.add_argument("-v", "--version", action="version",
                        version=f"%(prog)s {__version__}",
                        help="show the version and exit")
    args = parser.parse_args()

    if not os.path.isfile(args.config):
        parser.error(f"cannot open '{args.config}': "
                     f"no such file or directory")

    config = ConfigParser()
    config.read(args.config)

    if not os.path.isfile(config["misc"]["members"]):
        parser.error(f"cannot open '{config['misc']['members']}': "
                     f"no such file or directory")

    options = ConfigParser()
    options.read(config["misc"]["members"])

    ora_interpro_url = config["oracle"]["interpro"]
    db_names = list(set(args.databases))
    databases = interpro.database.get_databases(ora_interpro_url, db_names)

    kwargs = {
        "threads": args.threads,
        "tmpdir": args.tempdir
    }

    for dbname, database in databases.items():
        params = options[dbname]
        if dbname == "cdd":
            update_cdd_clans(ora_interpro_url, database,
                             cddmasters=params["sequences"],
                             cddid=params["summary"],
                             fam2supfam=params["members"],
                             **kwargs)
        elif dbname == "panther":
            update_hmm_clans(ora_interpro_url, database,
                             hmmdb=params["hmm"],
                             **kwargs)
        else:
            update_hmm_clans(ora_interpro_url, database,
                             hmmdb=params["hmm"],
                             source=params["members"],
                             **kwargs)


def run_hmm_update():
    parser = ArgumentParser(description="Update HMMs")
    parser.add_argument("config",
                        metavar="main.conf",
                        help="global configuration file")
    parser.add_argument("databases",
                        metavar="DATABASE",
                        nargs="+",
                        help="database(s) to update")
    parser.add_argument("-v", "--version", action="version",
                        version=f"%(prog)s {__version__}",
                        help="show the version and exit")
    args = parser.parse_args()

    if not os.path.isfile(args.config):
        parser.error(f"cannot open '{args.config}': "
                     f"no such file or directory")

    config = ConfigParser()
    config.read(args.config)

    if not os.path.isfile(config["misc"]["members"]):
        parser.error(f"cannot open '{config['misc']['members']}': "
                     f"no such file or directory")

    options = ConfigParser()
    options.read(config["misc"]["members"])

    db_names = list(set(args.databases))
    ora_interpro_url = config["oracle"]["interpro"]
    databases = interpro.database.get_databases(ora_interpro_url, db_names)

    for dbname, database in databases.items():
        hmmfile = options[dbname]["hmm"]
        mapfile = options[dbname].get("mapping")
        interpro.hmm.update(ora_interpro_url, database, hmmfile, mapfile)


def run_member_db_update():
    parser = ArgumentParser(description="InterPro member database update")
    parser.add_argument("config",
                        metavar="main.conf",
                        help="global configuration file")
    parser.add_argument("databases",
                        metavar="DATABASE",
                        nargs="+",
                        help="database(s) to update")
    parser.add_argument("-t", "--tasks",
                        nargs="*",
                        default=None,
                        metavar="TASK",
                        help="tasks to run")
    parser.add_argument("--dry-run",
                        action="store_true",
                        default=False,
                        help="list tasks to run and exit")
    parser.add_argument("--detach",
                        action="store_true",
                        help="enqueue tasks to run and exit")
    parser.add_argument("-v", "--version", action="version",
                        version=f"%(prog)s {__version__}",
                        help="show the version and exit")
    args = parser.parse_args()

    if not os.path.isfile(args.config):
        parser.error(f"cannot open '{args.config}': "
                     f"no such file or directory")

    config = ConfigParser()
    config.read(args.config)

    if not os.path.isfile(config["misc"]["members"]):
        parser.error(f"cannot open '{config['misc']['members']}': "
                     f"no such file or directory")

    options = ConfigParser()
    options.read(config["misc"]["members"])

    db_names = list(set(args.databases))

    ora_interpro_url = config["oracle"]["interpro"]
    ora_iprscan_url = config["oracle"]["iprscan"]
    ora_goa_url = config["oracle"]["goapro"]
    ora_swpread_url = config["oracle"]["swpread"]
    pg_url = config["postgresql"]["pronto"]

    uniprot_version = config["uniprot"]["version"]
    emails = dict(config["emails"])
    pronto_url = config["misc"]["pronto_url"]
    data_dir = config["misc"]["data_dir"]
    lsf_queue = config["misc"]["lsf_queue"]
    temp_dir = config["misc"]["temp_dir"]

    databases = interpro.database.get_databases(url=ora_interpro_url,
                                                names=db_names,
                                                expects_new=True)
    mem_updates = []
    non_mem_updates = []
    site_updates = []
    sources = {}
    for dbname, db in databases.items():
        if db.is_member_db or db.is_feature_db:
            # We need a source for signatures
            try:
                props = options[dbname]
            except KeyError:
                parser.error(f"{config['misc']['members']}: "
                             f"missing database '{dbname}'")

            try:
                sig_source = props["signatures"]
            except KeyError:
                sig_source = None

            if not sig_source:
                parser.error(f"{config['misc']['members']}: "
                             f"'signatures' property missing "
                             f"or empty for database '{dbname}'")
            elif db.is_member_db:
                mem_updates.append(db)
                sources[db.identifier] = sig_source
            elif db.is_feature_db:
                non_mem_updates.append(db)
                sources[db.identifier] = sig_source

        if db.has_site_matches:
            site_updates.append(db)

    if not mem_updates and not non_mem_updates and not site_updates:
        parser.error("No database to update")

    tasks = [
        Task(
            fn=interpro.iprscan.import_matches,
            args=(ora_iprscan_url,),
            kwargs=dict(databases=mem_updates + non_mem_updates + site_updates,
                        force_import=True, threads=8),
            name="import-matches",
            scheduler=dict(queue=lsf_queue)
        )
    ]

    if mem_updates:
        tasks += [
            Task(
                fn=interpro.signature.add_staging,
                args=(ora_interpro_url, [(db, sources[db.identifier])
                                         for db in mem_updates]),
                name="load-signatures",
                scheduler=dict(queue=lsf_queue)
            ),
            Task(
                fn=interpro.signature.track_signature_changes,
                args=(ora_interpro_url, pg_url, mem_updates, data_dir),
                name="track-changes",
                scheduler=dict(mem=4000, queue=lsf_queue),
                requires=["load-signatures"]
            ),
            Task(
                fn=interpro.signature.delete_obsoletes,
                args=(ora_interpro_url, mem_updates),
                name="delete-obsoletes",
                scheduler=dict(queue=lsf_queue),
                requires=["track-changes"]
            ),
            Task(
                fn=interpro.signature.update_signatures,
                args=(ora_interpro_url,),
                name="update-signatures",
                scheduler=dict(queue=lsf_queue),
                requires=["delete-obsoletes"]
            ),
            Task(
                fn=interpro.match.update_database_matches,
                args=(ora_interpro_url, mem_updates),
                name="update-matches",
                scheduler=dict(queue=lsf_queue),
                requires=["import-matches", "update-signatures"]
            ),
            Task(
                fn=interpro.match.update_variant_matches,
                args=(ora_interpro_url,),
                name="update-varsplic",
                scheduler=dict(queue=lsf_queue),
                requires=["import-matches", "update-signatures"]
            )
        ]

    if non_mem_updates:
        tasks += [
            Task(
                fn=interpro.signature.update_features,
                args=(ora_interpro_url, [(db, sources[db.identifier])
                                         for db in non_mem_updates]),
                name="update-features",
                scheduler=dict(queue=lsf_queue),
                requires=["import-matches"]
            ),
            Task(
                fn=interpro.match.update_database_feature_matches,
                args=(ora_interpro_url, non_mem_updates),
                name="update-fmatches",
                scheduler=dict(queue=lsf_queue),
                requires=["update-features"]
            )
        ]

    if site_updates:
        if mem_updates:
            req = ["import-sites", "update-matches"]
        else:
            req = ["import-sites"]

<<<<<<< HEAD
    if not os.path.isfile(args.config):
        parser.error(f"cannot open '{args.config}': "
                     f"no such file or directory")

    config = ConfigParser()
    config.read(args.config)

    if not os.path.isfile(config["misc"]["members"]):
        parser.error(f"cannot open '{config['misc']['members']}': "
                     f"no such file or directory")

    options = ConfigParser()
    options.read(config["misc"]["members"])

    db_names = list(set(args.databases))

    ora_interpro_url = config["oracle"]["interpro"]
    ora_iprscan_url = config["oracle"]["iprscan"]
    ora_goa_url = config["oracle"]["goapro"]
    ora_swpread_url = config["oracle"]["swpread"]
    pg_url = config["postgresql"]["pronto"]

    uniprot_version = config["uniprot"]["version"]
    emails = dict(config["emails"])
    pronto_url = config["misc"]["pronto_url"]
    data_dir = config["misc"]["data_dir"]
    lsf_queue = config["misc"]["lsf_queue"]
    workflow_dir = config["misc"]["workflow_dir"]

    databases = interpro.database.get_databases(url=ora_interpro_url,
                                                names=db_names,
                                                expects_new=True)
    updates = []
    for dbname, db in databases.items():
        try:
            props = options[dbname]
        except KeyError:
            parser.error(f"{config['misc']['members']}: "
                         f"missing database '{dbname}'")

        try:
            sig_source = props["signatures"]
        except KeyError:
            sig_source = None

        if sig_source:
            updates.append((db, sig_source))
        else:
            parser.error(f"{config['misc']['members']}: "
                         f"'signatures' property missing "
                         f"or empty for database '{dbname}'")

    databases = list(databases.values())

    if not os.path.isdir(data_dir):
        os.makedirs(data_dir)

    tasks = [
        Task(
            fn=interpro.signature.add_staging,
            args=(ora_interpro_url, updates),
            name="load-signatures",
            scheduler=dict(queue=lsf_queue)
        ),
        Task(
            fn=interpro.signature.track_signature_changes,
            args=(ora_interpro_url, pg_url, databases, data_dir),
            name="track-changes",
            scheduler=dict(mem=4000, queue=lsf_queue),
            requires=["load-signatures"]
        ),
        Task(
            fn=interpro.signature.delete_obsoletes,
            args=(ora_interpro_url, databases),
            name="delete-obsoletes",
            scheduler=dict(queue=lsf_queue),
            requires=["track-changes"]
        ),
        Task(
            fn=interpro.signature.update_signatures,
            args=(ora_interpro_url,),
            name="update-signatures",
            scheduler=dict(queue=lsf_queue),
            requires=["delete-obsoletes"]
        ),
        Task(
            fn=iprscan.import_matches,
            args=(ora_iprscan_url,),
            kwargs=dict(databases=databases, force_import=True, threads=8),
            name="import-matches",
            scheduler=dict(queue=lsf_queue)
        ),
        Task(
            fn=interpro.match.update_database_matches,
            args=(ora_interpro_url, databases),
            name="update-matches",
            scheduler=dict(queue=lsf_queue),
            requires=["import-matches", "update-signatures"]
        ),
        Task(
            fn=interpro.match.update_variant_matches,
            args=(ora_interpro_url,),
            name="update-varsplic",
            scheduler=dict(queue=lsf_queue),
            requires=["import-matches", "update-signatures"]
        )
    ]

    site_databases = [db for db in databases if db.has_site_matches]
    if site_databases:
=======
>>>>>>> 546fe0c0
        tasks += [
            Task(
                fn=interpro.iprscan.import_sites,
                args=(ora_iprscan_url,),
                kwargs=dict(databases=site_updates, force_import=True,
                            threads=2),
                name="import-sites",
                scheduler=dict(queue=lsf_queue)
            ),
            Task(
                fn=interpro.match.update_database_site_matches,
                args=(ora_interpro_url, site_updates),
                name="update-sites",
                scheduler=dict(queue=lsf_queue),
                requires=req
            )
        ]

    if mem_updates:
        # Adding Pronto tasks
        after_pronto = set()
        for t in get_pronto_tasks(ora_interpro_url, ora_swpread_url,
                                  ora_goa_url, pg_url, data_dir, lsf_queue):
            # Adding 'pronto-' prefix
            t.name = f"pronto-{t.name}"
            if t.requires:
                t.requires = {f"pronto-{r}" for r in t.requires}
            else:
                # Task without dependency:
                # add one so it's submitted at the end of the protein update
                t.requires = {"update-matches"}

            tasks.append(t)
            after_pronto.add(t.name)

        tasks += [
            Task(
                fn=interpro.report.send_db_update_report,
                args=(ora_interpro_url, pg_url, mem_updates, data_dir,
                      pronto_url, emails),
                name="send-report",
                scheduler=dict(mem=4000, queue=lsf_queue),
                requires=after_pronto
            ),
        ]

    # Base Mundone database on UniProt version and on the name/version
    # of updated member databases
    versions = [uniprot_version]
    for db in sorted(databases.values(), key=lambda k: k.name.lower()):
        versions.append(f"{db.name.lower().replace(' ', '')}{db.version}")

    database = os.path.join(temp_dir, f"{'_'.join(versions)}.sqlite")
    with Workflow(tasks, dir=temp_dir, database=database) as wf:
        if wf.run(args.tasks, dry_run=args.dry_run, monitor=not args.detach):
            sys.exit(0)
        else:
            sys.exit(1)


def run_pronto_update():
    parser = ArgumentParser(description="InterPro Pronto update")
    parser.add_argument("config",
                        metavar="main.conf",
                        help="configuration file")
    parser.add_argument("-t", "--tasks",
                        nargs="*",
                        default=None,
                        metavar="TASK",
                        help="tasks to run")
    parser.add_argument("--dry-run",
                        action="store_true",
                        default=False,
                        help="list tasks to run and exit")
    parser.add_argument("--detach",
                        action="store_true",
                        help="enqueue tasks to run and exit")
    parser.add_argument("-v", "--version", action="version",
                        version=f"%(prog)s {__version__}",
                        help="show the version and exit")
    args = parser.parse_args()

    if not os.path.isfile(args.config):
        parser.error(f"cannot open '{args.config}': no such file or directory")

    config = ConfigParser()
    config.read(args.config)

    ora_interpro_url = config["oracle"]["interpro"]
    ora_goa_url = config["oracle"]["goapro"]
    ora_swpread_url = config["oracle"]["swpread"]
    pg_url = config["postgresql"]["pronto"]
    uniprot_version = config["uniprot"]["version"]
    data_dir = config["misc"]["data_dir"]
    lsf_queue = config["misc"]["lsf_queue"]
    temp_dir = config["misc"]["temp_dir"]

<<<<<<< HEAD
    if not os.path.isdir(data_dir):
        os.makedirs(data_dir)

=======
>>>>>>> 546fe0c0
    tasks = get_pronto_tasks(ora_interpro_url, ora_swpread_url, ora_goa_url,
                             pg_url, data_dir, lsf_queue)

    database = os.path.join(temp_dir, f"{uniprot_version}.pronto.sqlite")
    with Workflow(tasks, dir=temp_dir, database=database) as wf:
        if wf.run(args.tasks, dry_run=args.dry_run, monitor=not args.detach):
            sys.exit(0)
        else:
            sys.exit(1)


def run_uniprot_update():
    parser = ArgumentParser(description="InterPro protein update")
    parser.add_argument("config",
                        metavar="main.conf",
                        help="configuration file")
    parser.add_argument("-t", "--tasks",
                        nargs="*",
                        default=None,
                        metavar="TASK",
                        help="tasks to run")
    parser.add_argument("--dry-run",
                        action="store_true",
                        default=False,
                        help="list tasks to run and exit")
    parser.add_argument("--detach",
                        action="store_true",
                        help="enqueue tasks to run and exit")
    parser.add_argument("-v", "--version", action="version",
                        version=f"%(prog)s {__version__}",
                        help="show the version and exit")
    args = parser.parse_args()

    if not os.path.isfile(args.config):
        parser.error(f"cannot open '{args.config}': no such file or directory")

    config = ConfigParser()
    config.read(args.config)

    ora_interpro_url = config["oracle"]["interpro"]
    ora_iprscan_url = config["oracle"]["iprscan"]
    ora_uniparc_url = config["oracle"]["uniparc"]
    ora_goa_url = config["oracle"]["goapro"]
    ora_swpread_url = config["oracle"]["swpread"]
    ora_uaread_url = config["oracle"]["uaread"]
    pg_url = config["postgresql"]["pronto"]

    uniprot_version = config["uniprot"]["version"]
    xrefs_dir = config["uniprot"]["xrefs"]

    emails = dict(config["emails"])

    pronto_url = config["misc"]["pronto_url"]
    data_dir = config["misc"]["data_dir"]
    lsf_queue = config["misc"]["lsf_queue"]
    temp_dir = config["misc"]["temp_dir"]

<<<<<<< HEAD
    if not os.path.isdir(data_dir):
        os.makedirs(data_dir)

=======
>>>>>>> 546fe0c0
    tasks = [
        # Data from UAREAD
        Task(
            fn=uniprot.uniparc.update,
            args=(ora_uniparc_url, ora_uaread_url),
            name="update-uniparc",
            scheduler=dict(queue=lsf_queue)
        ),

        # Data from SWPREAD
        Task(
            fn=interpro.taxonomy.refresh_taxonomy,
            args=(ora_interpro_url, ora_swpread_url),
            name="taxonomy",
            scheduler=dict(queue=lsf_queue)
        ),

        # Data from ISPRO
        Task(
            fn=interpro.iprscan.import_matches,
            args=(ora_iprscan_url,),
            kwargs=dict(threads=8),
            name="import-matches",
            scheduler=dict(queue=lsf_queue),
            requires=["update-uniparc"]
        ),
        Task(
            fn=interpro.iprscan.import_sites,
            args=(ora_iprscan_url,),
            kwargs=dict(threads=2),
            name="import-sites",
            scheduler=dict(queue=lsf_queue),
            requires=["update-uniparc"]
        ),

        # Data from flat files
        Task(
            fn=interpro.protein.track_changes,
            args=(ora_interpro_url,
                  config["uniprot"]["swiss-prot"],
                  config["uniprot"]["trembl"],
                  uniprot_version,
                  config["uniprot"]["date"],
                  data_dir),
<<<<<<< HEAD
            kwargs=dict(tmpdir="/tmp/"),
=======
            kwargs=dict(tmpdir="/tmp"),
>>>>>>> 546fe0c0
            name="update-proteins",
            scheduler=dict(mem=4000, queue=lsf_queue, tmp=40000),
        ),

        # Update IPPRO
        Task(
            fn=interpro.protein.delete_obsoletes,
            args=(ora_interpro_url,),
            kwargs=dict(truncate=True),
            name="delete-proteins",
            scheduler=dict(queue=lsf_queue),
            requires=["update-proteins"]
        ),
        Task(
            fn=interpro.protein.check_proteins_to_scan,
            args=(ora_interpro_url,),
            name="check-proteins",
            scheduler=dict(queue=lsf_queue),
            requires=["delete-proteins", "update-uniparc"]
        ),
        Task(
            fn=interpro.match.update_matches,
            args=(ora_interpro_url,),
            name="update-matches",
            scheduler=dict(mem=1000, queue=lsf_queue),
            requires=["check-proteins", "import-matches"]
        ),
        Task(
            fn=interpro.match.update_feature_matches,
            args=(ora_interpro_url,),
            name="update-fmatches",
            scheduler=dict(queue=lsf_queue),
            requires=["update-matches"]
        ),

        # Data for UniProt/SIB
        Task(
            fn=uniprot.exchange.export_sib,
            args=(ora_interpro_url, emails),
            name="export-sib",
            scheduler=dict(queue=lsf_queue),
            requires=["update-matches"]
        ),
        Task(
            fn=uniprot.unirule.report_integration_changes,
            args=(ora_interpro_url, emails),
            name="report-changes",
            scheduler=dict(mem=2000, queue=lsf_queue),
            requires=["update-matches"]
        ),
        Task(
            fn=uniprot.unirule.build_aa_iprscan,
            args=(ora_iprscan_url,),
            name="aa-iprscan",
            scheduler=dict(queue=lsf_queue),
            # Actually depends on import-matches
            requires=["update-matches"]
        ),
        Task(
            fn=uniprot.unirule.build_xref_condensed,
            args=(ora_interpro_url,),
            name="xref-condensed",
            scheduler=dict(queue=lsf_queue),
            requires=["update-matches"]
        ),
        Task(
            fn=uniprot.unirule.build_xref_summary,
            args=(ora_interpro_url,),
            name="xref-summary",
            scheduler=dict(queue=lsf_queue),
            # `report-changes` uses XREF_SUMMARY so we need to wait
            # until it completes before re-creating the table
            requires=["report-changes"]
        ),
        Task(
            fn=uniprot.exchange.export_xrefs,
            args=(ora_interpro_url, xrefs_dir, emails),
            name="export-xrefs",
            scheduler=dict(queue=lsf_queue),
            requires=["xref-summary"]
        ),
        Task(
            fn=uniprot.unirule.ask_to_snapshot,
            args=(ora_interpro_url, emails),
            name="notify-interpro",
            scheduler=dict(queue=lsf_queue),
            requires=["aa-iprscan", "xref-condensed", "xref-summary",
                      "update-fmatches"]
        ),

        # Copy SwissProt descriptions
        Task(
            fn=interpro.signature.export_swissprot_descriptions,
            args=(pg_url, data_dir),
            name="swissprot-de",
            scheduler=dict(queue=lsf_queue),
        ),

        # Update signatures used by UniRule
        Task(
            fn=uniprot.unirule.update_signatures,
            args=(config["uniprot"]["unirule"], ora_interpro_url),
            name="unirule",
            scheduler=dict(queue=lsf_queue),
        )
    ]

    # Adding Pronto tasks
    for t in get_pronto_tasks(ora_interpro_url, ora_swpread_url, ora_goa_url,
                              pg_url, data_dir, lsf_queue):
        # Adding 'pronto-' prefix
        t.name = f"pronto-{t.name}"
        if t.requires:
            t.requires = {f"pronto-{r}" for r in t.requires}
        else:
            # Task without dependency:
            # add some so it's submitted at the end of the protein update
            t.requires = {"swissprot-de", "taxonomy", "unirule",
                          "update-fmatches"}

        tasks.append(t)

    tasks += [
        # Generate and send report to curators
        Task(
            fn=interpro.report.send_prot_update_report,
            args=(ora_interpro_url, pg_url, data_dir, pronto_url, emails),
            name="send-report",
            scheduler=dict(mem=4000, queue=lsf_queue),
            requires=["pronto-annotations", "pronto-proteins-similarities",
                      "pronto-proteins", "pronto-signatures",
                      "pronto-taxonomy"]
        ),

        # Not urgent tasks (can be run after everything else)
        Task(
            fn=interpro.match.update_variant_matches,
            args=(ora_interpro_url,),
            name="update-varsplic",
            scheduler=dict(queue=lsf_queue),
            requires=["import-matches"]
        ),
        Task(
            fn=interpro.match.update_site_matches,
            args=(ora_interpro_url,),
            name="update-sites",
            scheduler=dict(queue=lsf_queue),
            requires=["import-sites", "update-matches"]
        ),
    ]

    database = os.path.join(temp_dir, f"{uniprot_version}.sqlite")
    with Workflow(tasks, dir=temp_dir, database=database) as wf:
        if wf.run(args.tasks, dry_run=args.dry_run, monitor=not args.detach):
            sys.exit(0)
        else:
            sys.exit(1)


def update_database():
    parser = ArgumentParser(description="InterPro pre-member database update")
    parser.add_argument("config", metavar="main.conf",
                        help="Configuration file.")
    parser.add_argument("-n", "--name", required=True,
                        help="Name of member database.")
    parser.add_argument("-d", "--date", required=True,
                        help="Release date of member database "
                             "(format: YYYY-MM-DD).")
    parser.add_argument("-v", "--version", required=True,
                        help="Release version of member database.")
    parser.add_argument("-y", "--yes", dest="confirm", action="store_false",
                        help="Do not ask for confirmation.")
    args = parser.parse_args()

    if not os.path.isfile(args.config):
        parser.error(f"cannot open '{args.config}': no such file or directory")

    config = ConfigParser()
    config.read(args.config)

    ora_interpro_url = config["oracle"]["interpro"]
    interpro.database.update_database(url=ora_interpro_url,
                                      name=args.name,
                                      version=args.version,
                                      date=args.date,
                                      confirm=args.confirm)


def run_interproscan_manager():
    parser = ArgumentParser(description="InterProScan matches calculation")
    parser.add_argument("config", metavar="main.conf",
                        help="Configuration file.")
    parser.add_argument("-a", "--analyses", nargs="*", default=[], type=int,
                        help="ID of analyses to run")
    parser.add_argument("-e", "--exclude", nargs="*", default=[], type=int,
                        help="ID of analyses to exclude")
    parser.add_argument("-t", "--threads", type=int, default=8,
                        help="number of job monitoring threads (default: 8)")
    parser.add_argument("--run-jobs", type=int, default=1000,
                        help="maximum number of concurrent running jobs "
                             "(default: 1000)")
    parser.add_argument("--max-jobs", type=int, default=-1,
                        help="maximum number of job to run per analysis "
                             "(default: off)")
    parser.add_argument("--clean", action="store_true", default=False,
                        help="delete obsolete data (defaulf: off)")
    parser.add_argument("--uniparc", action="store_true", default=False,
                        help="import proteins from UniParc database "
                             "(default: off)")
    parser.add_argument("--pre-jobs", nargs="*", type=int, default=[],
                        help="prepare fixed-size jobs of the passed number "
                             "of sequences (disabled: off)")
    parser.add_argument("--top-up", action="store_true", default=False,
                        help="if used with --uniparc: only import proteins "
                             "not already in the InterProScan database; if "
                             "used with --pre-jobs: only prepare jobs not "
                             "already in the database (default: off)")
    args = parser.parse_args()

    if not os.path.isfile(args.config):
        parser.error(f"cannot open '{args.config}': no such file or directory")

    config = ConfigParser()
    config.read(args.config)

    if not os.path.isfile(config["misc"]["analyses"]):
        parser.error(f"cannot open '{config['misc']['members']}': "
                     f"no such file or directory")

    interproscan_uri = config["oracle"]["interproscan"]
    uniparc_uri = config["oracle"]["uaread"]

    if args.uniparc:
        interproscan.database.import_uniparc(ispro_uri=interproscan_uri,
                                             uniparc_uri=uniparc_uri,
                                             top_up=args.top_up)

    for job_size in args.pre_jobs:
        interproscan.database.prepare_jobs(uri=interproscan_uri,
                                           job_size=job_size,
                                           top_up=args.top_up)

    if args.clean:
        interproscan.database.clean_tables(interproscan_uri)

    analyses_config = ConfigParser()
    analyses_config.read(config["misc"]["analyses"])

    analyses_configs = {}
    for analysis in analyses_config.sections():
        analyses_configs[analysis] = {}

        for option, value in analyses_config.items(analysis):
            analyses_configs[analysis][option] = int(value)

    interproscan.manager.run(uri=interproscan_uri,
                             work_dir=config["misc"]["work_dir"],
                             temp_dir=config["misc"]["temp_dir"],
                             lsf_queue=config["misc"]["lsf_queue"],
                             config=analyses_configs,
                             infinite_mem=True,
                             max_retries=4,
                             max_running_jobs=args.run_jobs,
                             max_jobs_per_analysis=args.max_jobs,
                             pool_threads=args.threads,
                             analyses=args.analyses,
                             exclude=args.exclude)<|MERGE_RESOLUTION|>--- conflicted
+++ resolved
@@ -40,11 +40,7 @@
             fn=pronto.protein.import_protein_names,
             args=(ora_swp_url, pg_ipr_url,
                   os.path.join(data_dir, "names.sqlite")),
-<<<<<<< HEAD
-            kwargs=dict(tmpdir="/tmp/"),
-=======
             kwargs=dict(tmpdir="/tmp"),
->>>>>>> 546fe0c0
             name="proteins-names",
             scheduler=dict(mem=8000, tmp=30000, queue=lsf_queue),
         ),
@@ -60,11 +56,7 @@
             fn=pronto.match.import_matches,
             args=(ora_ipr_url, pg_ipr_url,
                   os.path.join(data_dir, "allseqs.dat")),
-<<<<<<< HEAD
-            kwargs=dict(tmpdir="/tmp/"),
-=======
             kwargs=dict(tmpdir="/tmp"),
->>>>>>> 546fe0c0
             name="matches",
             scheduler=dict(mem=10000, tmp=20000, queue=lsf_queue),
             requires=["databases"]
@@ -74,11 +66,7 @@
             args=(ora_ipr_url, pg_ipr_url,
                   os.path.join(data_dir, "names.sqlite"),
                   os.path.join(data_dir, "compseqs.dat")),
-<<<<<<< HEAD
-            kwargs=dict(tmpdir="/tmp/", processes=8),
-=======
             kwargs=dict(tmpdir="/tmp", processes=8),
->>>>>>> 546fe0c0
             name="signature2proteins",
             scheduler=dict(cpu=8, mem=16000, tmp=30000, queue=lsf_queue),
             requires=["proteins-names"]
@@ -402,119 +390,6 @@
         else:
             req = ["import-sites"]
 
-<<<<<<< HEAD
-    if not os.path.isfile(args.config):
-        parser.error(f"cannot open '{args.config}': "
-                     f"no such file or directory")
-
-    config = ConfigParser()
-    config.read(args.config)
-
-    if not os.path.isfile(config["misc"]["members"]):
-        parser.error(f"cannot open '{config['misc']['members']}': "
-                     f"no such file or directory")
-
-    options = ConfigParser()
-    options.read(config["misc"]["members"])
-
-    db_names = list(set(args.databases))
-
-    ora_interpro_url = config["oracle"]["interpro"]
-    ora_iprscan_url = config["oracle"]["iprscan"]
-    ora_goa_url = config["oracle"]["goapro"]
-    ora_swpread_url = config["oracle"]["swpread"]
-    pg_url = config["postgresql"]["pronto"]
-
-    uniprot_version = config["uniprot"]["version"]
-    emails = dict(config["emails"])
-    pronto_url = config["misc"]["pronto_url"]
-    data_dir = config["misc"]["data_dir"]
-    lsf_queue = config["misc"]["lsf_queue"]
-    workflow_dir = config["misc"]["workflow_dir"]
-
-    databases = interpro.database.get_databases(url=ora_interpro_url,
-                                                names=db_names,
-                                                expects_new=True)
-    updates = []
-    for dbname, db in databases.items():
-        try:
-            props = options[dbname]
-        except KeyError:
-            parser.error(f"{config['misc']['members']}: "
-                         f"missing database '{dbname}'")
-
-        try:
-            sig_source = props["signatures"]
-        except KeyError:
-            sig_source = None
-
-        if sig_source:
-            updates.append((db, sig_source))
-        else:
-            parser.error(f"{config['misc']['members']}: "
-                         f"'signatures' property missing "
-                         f"or empty for database '{dbname}'")
-
-    databases = list(databases.values())
-
-    if not os.path.isdir(data_dir):
-        os.makedirs(data_dir)
-
-    tasks = [
-        Task(
-            fn=interpro.signature.add_staging,
-            args=(ora_interpro_url, updates),
-            name="load-signatures",
-            scheduler=dict(queue=lsf_queue)
-        ),
-        Task(
-            fn=interpro.signature.track_signature_changes,
-            args=(ora_interpro_url, pg_url, databases, data_dir),
-            name="track-changes",
-            scheduler=dict(mem=4000, queue=lsf_queue),
-            requires=["load-signatures"]
-        ),
-        Task(
-            fn=interpro.signature.delete_obsoletes,
-            args=(ora_interpro_url, databases),
-            name="delete-obsoletes",
-            scheduler=dict(queue=lsf_queue),
-            requires=["track-changes"]
-        ),
-        Task(
-            fn=interpro.signature.update_signatures,
-            args=(ora_interpro_url,),
-            name="update-signatures",
-            scheduler=dict(queue=lsf_queue),
-            requires=["delete-obsoletes"]
-        ),
-        Task(
-            fn=iprscan.import_matches,
-            args=(ora_iprscan_url,),
-            kwargs=dict(databases=databases, force_import=True, threads=8),
-            name="import-matches",
-            scheduler=dict(queue=lsf_queue)
-        ),
-        Task(
-            fn=interpro.match.update_database_matches,
-            args=(ora_interpro_url, databases),
-            name="update-matches",
-            scheduler=dict(queue=lsf_queue),
-            requires=["import-matches", "update-signatures"]
-        ),
-        Task(
-            fn=interpro.match.update_variant_matches,
-            args=(ora_interpro_url,),
-            name="update-varsplic",
-            scheduler=dict(queue=lsf_queue),
-            requires=["import-matches", "update-signatures"]
-        )
-    ]
-
-    site_databases = [db for db in databases if db.has_site_matches]
-    if site_databases:
-=======
->>>>>>> 546fe0c0
         tasks += [
             Task(
                 fn=interpro.iprscan.import_sites,
@@ -612,12 +487,6 @@
     lsf_queue = config["misc"]["lsf_queue"]
     temp_dir = config["misc"]["temp_dir"]
 
-<<<<<<< HEAD
-    if not os.path.isdir(data_dir):
-        os.makedirs(data_dir)
-
-=======
->>>>>>> 546fe0c0
     tasks = get_pronto_tasks(ora_interpro_url, ora_swpread_url, ora_goa_url,
                              pg_url, data_dir, lsf_queue)
 
@@ -675,12 +544,6 @@
     lsf_queue = config["misc"]["lsf_queue"]
     temp_dir = config["misc"]["temp_dir"]
 
-<<<<<<< HEAD
-    if not os.path.isdir(data_dir):
-        os.makedirs(data_dir)
-
-=======
->>>>>>> 546fe0c0
     tasks = [
         # Data from UAREAD
         Task(
@@ -725,11 +588,7 @@
                   uniprot_version,
                   config["uniprot"]["date"],
                   data_dir),
-<<<<<<< HEAD
-            kwargs=dict(tmpdir="/tmp/"),
-=======
             kwargs=dict(tmpdir="/tmp"),
->>>>>>> 546fe0c0
             name="update-proteins",
             scheduler=dict(mem=4000, queue=lsf_queue, tmp=40000),
         ),
