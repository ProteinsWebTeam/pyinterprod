import os
import sys
from argparse import ArgumentParser
from configparser import ConfigParser

from mundone import Task, Workflow

from pyinterprod import interpro, interproscan, pronto, uniprot
from pyinterprod.interpro.clan import update_cdd_clans, update_hmm_clans


def get_pronto_tasks(ora_ipr_uri: str, ora_swp_uri: str, ora_goa_uri: str,
                     ora_pdbe_uri: str, pg_ipr_uri: str, data_dir: str,
                     temp_dir: str, scheduler: str, queue: str) -> list[Task]:
    names_db = os.path.join(data_dir, "names.sqlite")
    matches_file = os.path.join(data_dir, "matches")
    return [
        Task(
            fn=pronto.match.create_match_table,
            args=(pg_ipr_uri,),
            name="init-matches",
            scheduler=dict(type=scheduler, queue=queue, mem=100, hours=1)
        ),

        # Data from GOAPRO
        Task(
            fn=pronto.goa.import_annotations,
            args=(ora_goa_uri, pg_ipr_uri),
            name="go-terms",
            scheduler=dict(type=scheduler, queue=queue, mem=500, hours=1)
        ),
        Task(
            fn=pronto.goa.import_go_constraints,
            args=(ora_goa_uri, pg_ipr_uri),
            name="go-constraints",
            scheduler=dict(type=scheduler, queue=queue, mem=500, hours=1)
        ),

        # Data from PDBE
        Task(
            fn=pronto.match.import_pdb_matches,
            args=(ora_pdbe_uri, ora_ipr_uri, pg_ipr_uri),
            name="structures",
            scheduler=dict(type=scheduler, queue=queue, mem=1000, hours=6)
        ),

        # Data from SWPREAD
        Task(
            fn=pronto.protein.import_similarity_comments,
            args=(ora_swp_uri, pg_ipr_uri),
            name="proteins-similarities",
            scheduler=dict(type=scheduler, queue=queue, mem=100, hours=3)
        ),
        Task(
            fn=pronto.protein.import_protein_names,
            args=(ora_swp_uri, pg_ipr_uri, names_db),
            kwargs=dict(tmpdir=temp_dir),
            name="proteins-names",
            scheduler=dict(type=scheduler, queue=queue, mem=2000, hours=24)
        ),
        Task(
            fn=pronto.protein.import_protein_pubmed,
            args=(ora_swp_uri, pg_ipr_uri),
            name="proteins-pubmed",
            scheduler=dict(type=scheduler, queue=queue, mem=1000, hours=1)
        ),
        Task(
            fn=pronto.proteome.import_proteomes,
            args=(ora_swp_uri, pg_ipr_uri),
            name="proteomes",
            scheduler=dict(type=scheduler, queue=queue, mem=100, hours=6)
        ),

        # Data from IPPRO
        Task(
            fn=pronto.database.import_databases,
            args=(ora_ipr_uri, pg_ipr_uri),
            name="databases",
            scheduler=dict(type=scheduler, queue=queue, mem=100, hours=1)
        ),
        Task(
            fn=pronto.protein.import_proteins,
            args=(ora_ipr_uri, pg_ipr_uri),
            name="proteins",
            scheduler=dict(type=scheduler, queue=queue, mem=1000, hours=3)
        ),
        Task(
            fn=pronto.match.export,
            args=(ora_ipr_uri, matches_file),
            kwargs=dict(tmpdir=temp_dir),
            name="export-matches",
            scheduler=dict(type=scheduler, queue=queue, mem=4000, hours=24)
        ),
        Task(
            fn=pronto.match.insert_fmatches,
            args=(ora_ipr_uri, pg_ipr_uri),
            name="insert-fmatches",
            scheduler=dict(type=scheduler, queue=queue, mem=1000, hours=1),
            requires=["databases", "init-matches"]
        ),
        Task(
            fn=pronto.match.insert_matches,
            args=(pg_ipr_uri, matches_file),
            kwargs=dict(processes=8),
            name="insert-matches",
            scheduler=dict(type=scheduler, queue=queue, cpu=8, mem=8000,
                           hours=6),
            requires=["databases", "export-matches", "init-matches"]
        ),
        Task(
            fn=pronto.match.finalize_match_table,
            args=(pg_ipr_uri, ),
            name="index-matches",
            scheduler=dict(type=scheduler, queue=queue, mem=100, hours=18),
            requires=["insert-fmatches", "insert-matches"]
        ),
        Task(
            fn=pronto.match.insert_signature2protein,
            args=(pg_ipr_uri, names_db, matches_file),
            kwargs=dict(processes=8, tmpdir=temp_dir),
            name="insert-signature2proteins",
            scheduler=dict(type=scheduler, queue=queue, cpu=8, mem=4000,
                           hours=12),
            requires=["export-matches", "proteins-names"]
        ),
        Task(
            fn=pronto.match.finalize_signature2protein,
            args=(pg_ipr_uri,),
            name="index-signature2proteins",
            scheduler=dict(type=scheduler, queue=queue, mem=100, hours=12),
            requires=["insert-signature2proteins"]
        ),
        Task(
            fn=pronto.signature.insert_signatures,
            args=(ora_ipr_uri, pg_ipr_uri, matches_file),
            kwargs=dict(processes=8),
            name="signatures",
            scheduler=dict(type=scheduler, queue=queue, cpu=8, mem=16000,
                           hours=5),
            requires=["databases", "export-matches"]
        ),
        Task(
            fn=pronto.taxon.import_taxonomy,
            args=(ora_ipr_uri, pg_ipr_uri),
            name="taxonomy",
            scheduler=dict(type=scheduler, queue=queue, mem=2000, hours=12),
        ),
        Task(
            fn=pronto.database.set_ready,
            args=(pg_ipr_uri,),
            name="ready",
            scheduler=dict(type=scheduler, queue=queue, mem=100, hours=1),
            requires=["taxonomy", "index-signature2proteins", "index-matches",
                      "proteins", "proteins-similarities", "proteins-pubmed",
                      "proteomes", "go-terms", "go-constraints", "signatures",
                      "structures"]
        ),
    ]


def check_ispro():
    parser = ArgumentParser(description="Check matches/sites status in ISPRO")
    parser.add_argument("config",
                        metavar="main.conf",
                        help="configuration file")
    parser.add_argument("-t", "--type",
                        default="matches",
                        choices=("matches", "sites"),
                        help="type of data to check (default: matches)")
    parser.add_argument("-s", "--status",
                        default="production",
                        choices=("active", "all", "production"),
                        help="status of analyses to check "
                             "(default: production)")
    args = parser.parse_args()

    if not os.path.isfile(args.config):
        parser.error(f"cannot open '{args.config}': "
                     f"no such file or directory")

    config = ConfigParser()
    config.read(args.config)

    ora_iprscan_uri = config["oracle"]["ipro-iprscan"]
    interpro.iprscan.check_ispro(ora_iprscan_uri, args.type, args.status)


def run_clan_update():
    parser = ArgumentParser(description="Update clans and run "
                                        "profile-profile alignments")
    parser.add_argument("config",
                        metavar="main.conf",
                        help="global configuration file")
    parser.add_argument("databases",
                        metavar="DATABASE",
                        nargs="+",
                        help="database(s) to update")
    parser.add_argument("-t", "--threads", type=int,
                        help="number of alignment workers")
    parser.add_argument("-T", "--tempdir",
                        help="directory to use for temporary files")
    args = parser.parse_args()

    if not os.path.isfile(args.config):
        parser.error(f"cannot open '{args.config}': "
                     f"no such file or directory")

    config = ConfigParser()
    config.read(args.config)

    if not os.path.isfile(config["misc"]["members"]):
        parser.error(f"cannot open '{config['misc']['members']}': "
                     f"no such file or directory")

    options = ConfigParser()
    options.read(config["misc"]["members"])

    ora_interpro_uri = config["oracle"]["ipro-interpro"]
    db_names = list(set(args.databases))
    databases = interpro.database.get_databases(ora_interpro_uri, db_names)

    kwargs = {
        "threads": args.threads,
        "tmpdir": args.tempdir
    }

    for dbname, database in databases.items():
        params = options[dbname]
        if dbname == "cdd":
            update_cdd_clans(ora_interpro_uri, database,
                             cddmasters=params["fasta"],
                             cddid=params["summary"],
                             fam2supfam=params["members"],
                             **kwargs)
        else:
            update_hmm_clans(ora_interpro_uri, database, params["hmm"],
                             **dict(params),
                             **kwargs)


def run_hmm_update():
    parser = ArgumentParser(description="Update HMMs")
    parser.add_argument("config",
                        metavar="main.conf",
                        help="global configuration file")
    parser.add_argument("databases",
                        metavar="DATABASE",
                        nargs="+",
                        help="database(s) to update")
    args = parser.parse_args()

    if not os.path.isfile(args.config):
        parser.error(f"cannot open '{args.config}': "
                     f"no such file or directory")

    config = ConfigParser()
    config.read(args.config)

    if not os.path.isfile(config["misc"]["members"]):
        parser.error(f"cannot open '{config['misc']['members']}': "
                     f"no such file or directory")

    options = ConfigParser()
    options.read(config["misc"]["members"])

    db_names = list(set(args.databases))
    ora_interpro_uri = config["oracle"]["ipro-interpro"]
    databases = interpro.database.get_databases(ora_interpro_uri, db_names)

    for dbname, database in databases.items():
        hmmfile = options[dbname]["hmm"]
        mapfile = options[dbname].get("mapping")
        interpro.hmm.update(ora_interpro_uri, database, hmmfile, mapfile)


def run_member_db_update():
    parser = ArgumentParser(description="InterPro member database update")
    parser.add_argument("config",
                        metavar="main.conf",
                        help="global configuration file")
    parser.add_argument("databases",
                        metavar="DATABASE",
                        nargs="+",
                        help="database(s) to update")
    parser.add_argument("-t", "--tasks",
                        nargs="*",
                        default=None,
                        metavar="TASK",
                        help="tasks to run")
    parser.add_argument("--dry-run",
                        action="store_true",
                        default=False,
                        help="list tasks to run and exit")
    parser.add_argument("--detach",
                        action="store_true",
                        help="enqueue tasks to run and exit")
    args = parser.parse_args()

    if not os.path.isfile(args.config):
        parser.error(f"cannot open '{args.config}': "
                     f"no such file or directory")

    config = ConfigParser()
    config.read(args.config)

    if not os.path.isfile(config["misc"]["members"]):
        parser.error(f"cannot open '{config['misc']['members']}': "
                     f"no such file or directory")

    options = ConfigParser()
    options.read(config["misc"]["members"])

    db_names = list(set(args.databases))

    ora_interpro_uri = config["oracle"]["ipro-interpro"]
    ora_iprscan_uri = config["oracle"]["ipro-iprscan"]
    ora_goa_uri = config["oracle"]["unpr-goapro"]
    ora_swpread_uri = config["oracle"]["unpr-swpread"]
    ora_pdbe_uri = config["oracle"]["pdbe"]
    pg_uri = config["postgresql"]["pronto"]

    uniprot_version = config["uniprot"]["version"]
    emails = dict(config["emails"])
    pronto_url = config["misc"]["pronto_url"]
    data_dir = config["misc"]["data_dir"]
    scheduler, queue = parse_scheduler(config["misc"]["scheduler"])
    temp_dir = config["misc"]["temporary_dir"]
    wflow_dir = config["misc"]["workflows_dir"]

    databases = interpro.database.get_databases(uri=ora_interpro_uri,
                                                names=db_names,
                                                expects_new=True)
    member_dbs = []
    feature_dbs = []
    non_ipm_dbs = []
    site_dbs = []
    model_sources = {}
    toad_sources = {}
    go_sources = []
    for dbname, db in databases.items():
        if db.is_member_db or db.is_feature_db:
            props = {}

            # We usually need a source for signatures
            if dbname in options:
                props = options[dbname]
            elif dbname in ("coils", "mobidblt"):
                # Exception for feature databases without data files
                pass
            else:
                parser.error(f"{config['misc']['members']}: "
                             f"missing database '{dbname}'")

            model_sources[db.identifier] = props
            toad_sources[db.identifier] = options.get("toad", dbname)

            if db.analysis_id is None:
                # No analysis ID in ISPRO
                non_ipm_dbs.append(db)
            elif db.is_member_db:
                member_dbs.append(db)
            elif db.is_feature_db:
                feature_dbs.append(db)

            try:
                go_source = props["go-terms"]
            except KeyError:
                if dbname in ("ncbifam", "panther"):
                    parser.error(f"Missing go-terms property for {db.name}")
            else:
                go_sources.append((dbname, go_source))

        if db.has_site_matches:
            site_dbs.append(db)

    if len(member_dbs + feature_dbs + non_ipm_dbs + site_dbs) == 0:
        parser.error("No database to update")

    tasks = []

    if member_dbs or feature_dbs or site_dbs:
        tasks += [
            Task(
                fn=interpro.iprscan.import_matches_or_sites,
                args=(ora_iprscan_uri, "matches"),
                kwargs=dict(databases=member_dbs + feature_dbs + site_dbs,
                            force=True,
                            threads=8),
                name="update-ipm-matches",
                scheduler=dict(type=scheduler, queue=queue, mem=100, hours=48)
            )
        ]
        ipm_dependencies = ["update-ipm-matches"]
    else:
        ipm_dependencies = []

    if member_dbs:
        tasks += [
            Task(
                fn=interpro.signature.add_staging,
                args=(ora_interpro_uri, [(db, model_sources[db.identifier])
                                         for db in member_dbs]),
                name="load-signatures",
                scheduler=dict(type=scheduler, queue=queue, mem=500, hours=1),
            ),
            Task(
                fn=interpro.signature.track_signature_changes,
                args=(ora_interpro_uri, pg_uri, member_dbs, data_dir),
                name="track-changes",
                scheduler=dict(type=scheduler, queue=queue, mem=4000, hours=1),
                requires=["load-signatures"]
            ),
            Task(
                fn=interpro.signature.delete_obsoletes,
                args=(ora_interpro_uri, member_dbs),
                name="delete-obsoletes",
                scheduler=dict(type=scheduler, queue=queue, mem=100, hours=24),
                requires=["track-changes"]
            ),
            Task(
                fn=interpro.signature.update_signatures,
                args=(ora_interpro_uri, go_sources),
                name="update-signatures",
                scheduler=dict(type=scheduler, queue=queue, mem=100, hours=2),
                requires=["delete-obsoletes"]
            ),
            Task(
                fn=interpro.match.update_database_matches,
                args=(ora_interpro_uri, member_dbs),
                name="update-matches",
                scheduler=dict(type=scheduler, queue=queue, mem=100, hours=24),
                requires=ipm_dependencies + ["update-signatures"]
            ),
            Task(
                fn=interpro.match.rebuild_indexes,
                args=(ora_interpro_uri, "MATCH"),
                name="index-matches",
                scheduler=dict(type=scheduler, queue=queue, mem=100, hours=12),
                requires=["update-matches"]
            ),
            Task(
                fn=interpro.match.update_toad_matches,
                args=(ora_interpro_uri, member_dbs, toad_sources),
                name="update-toad-matches",
                scheduler=dict(type=scheduler, queue=queue, mem=24000, hours=24),
                requires=["update-signatures"]
            ),
            Task(
                fn=interpro.match.update_variant_matches,
                args=(ora_interpro_uri,),
                name="update-varsplic",
                scheduler=dict(type=scheduler, queue=queue, mem=100, hours=2),
                requires=ipm_dependencies + ["update-signatures"]
            )
        ]

        for db in member_dbs:
            if db.name.lower() == "pfam":
                props = model_sources[db.identifier]
                tasks += [
                    Task(
                        fn=interpro.signature.contrib.pfam.persist_pfam_a,
                        args=(ora_interpro_uri, props["seed"], props["full"]),
                        name="persist-pfam-a",
                        scheduler=dict(type=scheduler, queue=queue, mem=24000,
                                       hours=6),
                        requires=ipm_dependencies + ["update-signatures"]
                    ),
                    Task(
                        fn=interpro.signature.contrib.pfam.persist_pfam_c,
                        args=(ora_interpro_uri, props["clans"]),
                        name="persist-pfam-c",
                        scheduler=dict(type=scheduler, queue=queue, mem=500,
                                       hours=1),
                        requires=ipm_dependencies + ["update-signatures"]
                    ),
                ]
                break

    feature_dbs += non_ipm_dbs
    if feature_dbs:
        tasks += [
            Task(
                fn=interpro.signature.update_features,
                args=(ora_interpro_uri, [(db, model_sources[db.identifier])
                                         for db in feature_dbs]),
                name="update-features",
                scheduler=dict(type=scheduler, queue=queue, mem=1000, hours=2),
                requires=ipm_dependencies
            ),
            Task(
                fn=interpro.match.update_database_feature_matches,
                args=(ora_interpro_uri, feature_dbs),
                name="update-fmatches",
                scheduler=dict(type=scheduler, queue=queue, mem=500, hours=4),
                requires=["update-features"]
            ),
            Task(
                fn=interpro.match.rebuild_indexes,
                args=(ora_interpro_uri, "FEATURE_MATCH"),
                name="index-fmatches",
                scheduler=dict(type=scheduler, queue=queue, mem=100, hours=12),
                requires=["update-fmatches"]
            )
        ]

    if site_dbs:
        if member_dbs:
            req = ["update-ipm-sites", "update-matches"]
        else:
            req = ["update-ipm-sites"]

        tasks += [
            Task(
<<<<<<< HEAD
                fn=interpro.iprscan.import_matches_or_sites,
                args=(ora_iprscan_uri, "sites"),
                kwargs=dict(databases=site_dbs, force=True, threads=2),
                name="update-ipm-sites",
                scheduler=dict(type=scheduler, queue=queue, mem=100, hours=48),
=======
                fn=interpro.iprscan.import_tables,
                args=(ora_iprscan_uri, "sites"),
                kwargs=dict(databases=site_dbs, force=True, threads=2),
                name="import-ipm-sites",
                scheduler=dict(type=scheduler, queue=queue, mem=100, hours=72),
            ),
            Task(
                fn=interpro.iprscan.update_partitions,
                args=(ora_iprscan_uri, "sites"),
                kwargs=dict(databases=site_dbs, force=True, threads=2),
                name="update-ipm-sites",
                scheduler=dict(type=scheduler, queue=queue, mem=100, hours=72),
                requires=["import-ipm-sites"]
>>>>>>> 522e486d
            ),
            Task(
                fn=interpro.match.update_database_site_matches,
                args=(ora_interpro_uri, site_dbs),
                name="update-sites",
                scheduler=dict(type=scheduler, queue=queue, mem=100, hours=12),
                requires=req
            ),
            Task(
                fn=interpro.match.rebuild_indexes,
                args=(ora_interpro_uri, "SITE_MATCH"),
                name="index-sites",
                scheduler=dict(type=scheduler, queue=queue, mem=100, hours=12),
                requires=["update-sites"]
            )
        ]

    if member_dbs:
        # Adding Pronto tasks
        after_pronto = []
        for t in get_pronto_tasks(ora_interpro_uri, ora_swpread_uri,
                                  ora_goa_uri, ora_pdbe_uri, pg_uri,
                                  data_dir, temp_dir, scheduler, queue):
            # Adding 'pronto-' prefix
            t.name = f"pronto-{t.name}"
            if t.requires:
                t.requires = {f"pronto-{r}" for r in t.requires}
            else:
                # Task without dependency:
                # add one, so it's submitted at the end of the protein update
                t.requires = {"update-matches"}

            tasks.append(t)
            after_pronto.append(t.name)

        tasks += [
            Task(
                fn=interpro.report.send_db_update_report,
                args=(ora_interpro_uri, pg_uri, member_dbs, data_dir,
                      pronto_url, emails),
                name="send-report",
                scheduler=dict(type=scheduler, queue=queue, mem=4000, hours=4),
                requires=after_pronto
            ),
        ]

    # Base Mundone database on UniProt version and on the name/version
    # of updated member databases
    versions = [uniprot_version]
    for db in sorted(databases.values(), key=lambda k: k.name.lower()):
        versions.append(f"{db.name.lower().replace(' ', '')}{db.version}")

    database = os.path.join(wflow_dir, f"{'_'.join(versions)}.sqlite")
    with Workflow(tasks, dir=wflow_dir, database=database) as wf:
        if wf.run(args.tasks, dry_run=args.dry_run, monitor=not args.detach):
            sys.exit(0)
        else:
            sys.exit(1)


def run_pronto_update():
    parser = ArgumentParser(description="InterPro Pronto update")
    parser.add_argument("config",
                        metavar="main.conf",
                        help="configuration file")
    parser.add_argument("-t", "--tasks",
                        nargs="*",
                        default=None,
                        metavar="TASK",
                        help="tasks to run")
    parser.add_argument("--dry-run",
                        action="store_true",
                        default=False,
                        help="list tasks to run and exit")
    parser.add_argument("--detach",
                        action="store_true",
                        help="enqueue tasks to run and exit")
    args = parser.parse_args()

    if not os.path.isfile(args.config):
        parser.error(f"cannot open '{args.config}': no such file or directory")

    config = ConfigParser()
    config.read(args.config)

    ora_interpro_uri = config["oracle"]["ipro-interpro"]
    ora_goa_uri = config["oracle"]["unpr-goapro"]
    ora_swpread_uri = config["oracle"]["unpr-swpread"]
    ora_pdbe_uri = config["oracle"]["pdbe"]
    pg_uri = config["postgresql"]["pronto"]
    uniprot_version = config["uniprot"]["version"]
    data_dir = config["misc"]["data_dir"]
    scheduler, queue = parse_scheduler(config["misc"]["scheduler"])
    temp_dir = config["misc"]["temporary_dir"]
    wflow_dir = config["misc"]["workflows_dir"]

    tasks = get_pronto_tasks(ora_interpro_uri, ora_swpread_uri, ora_goa_uri,
                             ora_pdbe_uri, pg_uri, data_dir, temp_dir,
                             scheduler, queue)

    database = os.path.join(wflow_dir, f"{uniprot_version}_pronto.sqlite")
    with Workflow(tasks, dir=wflow_dir, database=database) as wf:
        if wf.run(args.tasks, dry_run=args.dry_run, monitor=not args.detach):
            sys.exit(0)
        else:
            sys.exit(1)


def run_uniprot_update():
    parser = ArgumentParser(description="InterPro protein update")
    parser.add_argument("config",
                        metavar="main.conf",
                        help="configuration file")
    parser.add_argument("-t", "--tasks",
                        nargs="*",
                        default=None,
                        metavar="TASK",
                        help="tasks to run")
    parser.add_argument("--dry-run",
                        action="store_true",
                        default=False,
                        help="list tasks to run and exit")
    parser.add_argument("--detach",
                        action="store_true",
                        help="enqueue tasks to run and exit")
    args = parser.parse_args()

    if not os.path.isfile(args.config):
        parser.error(f"cannot open '{args.config}': no such file or directory")

    config = ConfigParser()
    config.read(args.config)

    ora_interpro_uri = config["oracle"]["ipro-interpro"]
    ora_iprscan_uri = config["oracle"]["ipro-iprscan"]
    ora_uniparc_uri = config["oracle"]["ipro-uniparc"]
    ora_goa_uri = config["oracle"]["unpr-goapro"]
    ora_swpread_uri = config["oracle"]["unpr-swpread"]
    ora_uaread_uri = config["oracle"]["unpr-uaread"]
    ora_pdbe_uri = config["oracle"]["pdbe"]
    pg_uri = config["postgresql"]["pronto"]

    uniprot_version = config["uniprot"]["version"]
    xrefs_dir = config["uniprot"]["xrefs"]

    emails = dict(config["emails"])

    pronto_url = config["misc"]["pronto_url"]
    data_dir = config["misc"]["data_dir"]
    scheduler, queue = parse_scheduler(config["misc"]["scheduler"])
    temp_dir = config["misc"]["temporary_dir"]
    wflow_dir = config["misc"]["workflows_dir"]

    tasks = [
        # Data from UAREAD
        Task(
            fn=uniprot.uniparc.update_proteins,
            args=(ora_uniparc_uri, ora_uaread_uri),
            kwargs=dict(top_up=True),
            name="update-uniparc-proteins",
            scheduler=dict(type=scheduler, queue=queue, mem=100, hours=6),
        ),
        Task(
            fn=uniprot.uniparc.update_xrefs,
            args=(ora_uniparc_uri, ora_uaread_uri),
            name="update-uniparc-xrefs",
            scheduler=dict(type=scheduler, queue=queue, mem=1000, hours=36),
        ),

        # Data from SWPREAD
        Task(
            fn=interpro.taxonomy.refresh_taxonomy,
            args=(ora_interpro_uri, ora_swpread_uri),
            name="taxonomy",
            scheduler=dict(type=scheduler, queue=queue, mem=500, hours=1),
        ),

        # Data from ISPRO
        Task(
            fn=interpro.iprscan.import_matches_or_sites,
            args=(ora_iprscan_uri, "matches"),
            kwargs=dict(force=True, threads=8),
            name="update-ipm-matches",
<<<<<<< HEAD
            scheduler=dict(type=scheduler, queue=queue, mem=100, hours=48),
=======
            scheduler=dict(type=scheduler, queue=queue, mem=100, hours=24),
            requires=["import-ipm-matches"]
        ),
        Task(
            fn=interpro.iprscan.import_tables,
            args=(ora_iprscan_uri, "sites"),
            kwargs=dict(force=True, threads=2),
            name="import-ipm-sites",
            scheduler=dict(type=scheduler, queue=queue, mem=100, hours=72),
>>>>>>> 522e486d
            requires=["update-uniparc-proteins"]
        ),
        Task(
            fn=interpro.iprscan.import_matches_or_sites,
            args=(ora_iprscan_uri, "sites"),
            kwargs=dict(force=True, threads=2),
            name="update-ipm-sites",
<<<<<<< HEAD
            scheduler=dict(type=scheduler, queue=queue, mem=100, hours=48),
            requires=["update-uniparc-proteins"]
=======
            scheduler=dict(type=scheduler, queue=queue, mem=100, hours=72),
            requires=["import-ipm-sites"]
>>>>>>> 522e486d
        ),

        # Data from flat files
        Task(
            fn=interpro.protein.track_changes,
            args=(ora_interpro_uri,
                  config["uniprot"]["swiss-prot"],
                  config["uniprot"]["trembl"],
                  uniprot_version,
                  config["uniprot"]["date"],
                  data_dir),
            kwargs=dict(tmpdir=temp_dir),
            name="update-proteins",
            scheduler=dict(type=scheduler, queue=queue, mem=4000, hours=15),
        ),

        # Update IPPRO
        Task(
            fn=interpro.protein.delete_obsoletes,
            args=(ora_interpro_uri,),
            kwargs=dict(truncate=True),
            name="delete-proteins",
            scheduler=dict(type=scheduler, queue=queue, mem=100, hours=96),
            requires=["update-proteins"]
        ),
        Task(
            fn=interpro.protein.check_proteins_to_scan,
            args=(ora_interpro_uri,),
            name="check-proteins",
            scheduler=dict(type=scheduler, queue=queue, mem=100, hours=5),
            requires=["delete-proteins", "update-uniparc-proteins",
                      "update-uniparc-xrefs"]
        ),
        Task(
            fn=interpro.match.update_matches,
            args=(ora_interpro_uri,),
            name="update-matches",
            scheduler=dict(type=scheduler, queue=queue, mem=1000, hours=24),
            requires=["check-proteins", "update-ipm-matches"]
        ),
        Task(
            fn=interpro.match.update_feature_matches,
            args=(ora_interpro_uri,),
            name="update-fmatches",
            scheduler=dict(type=scheduler, queue=queue, mem=100, hours=3),
            requires=["update-matches"]
        ),

        # Data for UniProt/SIB
        Task(
            fn=uniprot.sib.export,
            args=(ora_interpro_uri, emails),
            name="export-sib",
            scheduler=dict(type=scheduler, queue=queue, mem=100, hours=3),
            requires=["xref-condensed"]
        ),
        Task(
            fn=uniprot.unirule.report_integration_changes,
            args=(ora_interpro_uri, emails),
            name="report-changes",
            scheduler=dict(type=scheduler, queue=queue, mem=2000, hours=1),
            requires=["update-matches"]
        ),
        Task(
            fn=uniprot.aa.create_aa_alignment,
            args=(ora_iprscan_uri,),
            name="aa-alignment",
            scheduler=dict(type=scheduler, queue=queue, mem=100, hours=8),
            # Actually depends on update-ipm-matches
            requires=["update-matches"]
        ),
        Task(
            fn=uniprot.aa.create_aa_iprscan,
            args=(ora_iprscan_uri,),
            name="aa-iprscan",
            scheduler=dict(type=scheduler, queue=queue, mem=100, hours=15),
            # Actually depends on update-ipm-matches
            requires=["update-matches"]
        ),
        Task(
            fn=uniprot.aa.create_xref_condensed,
            args=(ora_interpro_uri,),
            name="xref-condensed",
            scheduler=dict(type=scheduler, queue=queue, mem=100, hours=12),
            requires=["update-matches"]
        ),
        Task(
            fn=uniprot.aa.create_xref_summary,
            args=(ora_interpro_uri,),
            name="xref-summary",
            scheduler=dict(type=scheduler, queue=queue, mem=100, hours=8),
            # `report-changes` uses XREF_SUMMARY, so we need to wait
            # until it completes before re-creating the table
            requires=["report-changes"]
        ),
        Task(
            fn=uniprot.aa.export_repr_domains,
            args=(ora_interpro_uri,
                  os.path.join(xrefs_dir, "representative-domains.tsv"),
                  emails),
            name="repr-domains",
            scheduler=dict(type=scheduler, queue=queue, mem=2000, hours=48),
            requires=["update-matches"]
        ),
        Task(
            fn=uniprot.xrefs.export,
            args=(ora_interpro_uri, xrefs_dir, emails),
            name="export-xrefs",
            scheduler=dict(type=scheduler, queue=queue, mem=1000, hours=6),
            requires=["xref-summary"]
        ),
        Task(
            fn=uniprot.unirule.ask_to_snapshot,
            args=(ora_interpro_uri, emails),
            name="notify-interpro",
            scheduler=dict(type=scheduler, queue=queue, mem=100, hours=1),
            requires=["aa-alignment", "aa-iprscan", "xref-condensed",
                      "xref-summary", "update-fmatches"]
        ),

        # Copy SwissProt descriptions
        Task(
            fn=interpro.signature.export_swissprot_descriptions,
            args=(pg_uri, data_dir),
            name="swissprot-de",
            scheduler=dict(type=scheduler, queue=queue, mem=2000, hours=1),
        ),

        # Update signatures used by UniRule
        Task(
            fn=uniprot.unirule.update_signatures,
            args=(config["uniprot"]["unirule"], ora_interpro_uri),
            name="unirule",
            scheduler=dict(type=scheduler, queue=queue, mem=500, hours=1),
        )
    ]

    # Adding Pronto tasks
    after_pronto = []
    for t in get_pronto_tasks(ora_interpro_uri, ora_swpread_uri, ora_goa_uri,
                              ora_pdbe_uri, pg_uri, data_dir, temp_dir,
                              scheduler, queue):
        # Adding 'pronto-' prefix
        t.name = f"pronto-{t.name}"
        if t.requires:
            t.requires = {f"pronto-{r}" for r in t.requires}
        else:
            # Task without dependency:
            # add some, so it's submitted at the end of the protein update
            t.requires = {"swissprot-de", "taxonomy", "unirule",
                          "update-fmatches"}

        after_pronto.append(t.name)
        tasks.append(t)

    tasks += [
        # Generate and send report to curators
        Task(
            fn=interpro.report.send_prot_update_report,
            args=(ora_interpro_uri, pg_uri, data_dir, pronto_url, emails),
            name="send-report",
            scheduler=dict(type=scheduler, queue=queue, mem=4000, hours=4),
            requires=after_pronto
        ),

        # Not urgent tasks (can be run after everything else)
        Task(
            fn=interpro.match.update_variant_matches,
            args=(ora_interpro_uri,),
            name="update-varsplic",
            scheduler=dict(type=scheduler, queue=queue, mem=100, hours=1),
            requires=["update-ipm-matches"]
        ),
        Task(
            fn=interpro.match.update_site_matches,
            args=(ora_interpro_uri,),
            name="update-sites",
            scheduler=dict(type=scheduler, queue=queue, mem=100, hours=6),
            requires=["update-ipm-sites", "update-matches"]
        ),
    ]

    database = os.path.join(wflow_dir, f"{uniprot_version}.sqlite")
    with Workflow(tasks, dir=wflow_dir, database=database) as wf:
        if wf.run(args.tasks, dry_run=args.dry_run, monitor=not args.detach):
            sys.exit(0)
        else:
            sys.exit(1)


def update_database():
    parser = ArgumentParser(description="InterPro pre-member database update")
    parser.add_argument("config", metavar="main.conf",
                        help="Configuration file.")
    parser.add_argument("-n", "--name", required=True,
                        help="Name of member database.")
    parser.add_argument("-d", "--date", required=True,
                        help="Release date of member database "
                             "(format: YYYY-MM-DD).")
    parser.add_argument("-v", "--version", required=True,
                        help="Release version of member database.")
    parser.add_argument("--by-name", action="store_true",
                        help="Query ISPRO using the database name instead of "
                             "the analysis ID. Useful if a database has been "
                             "renamed in IPPRO (e.g. TIGRFAMs -> NCBIfam).")
    parser.add_argument("-y", "--yes", dest="confirm", action="store_false",
                        help="Do not ask for confirmation.")
    args = parser.parse_args()

    if not os.path.isfile(args.config):
        parser.error(f"cannot open '{args.config}': no such file or directory")

    config = ConfigParser()
    config.read(args.config)

    ora_interpro_uri = config["oracle"]["ipro-interpro"]
    interpro.database.update_database(uri=ora_interpro_uri,
                                      name=args.name,
                                      version=args.version,
                                      date=args.date,
                                      by_name=args.by_name,
                                      confirm=args.confirm)


def run_interproscan_manager():
    parser = ArgumentParser(description="InterProScan matches calculation")
    parser.add_argument("config", metavar="main.conf",
                        help="Configuration file.")

    subparsers = parser.add_subparsers(dest="mode", help="mode", required=True)

    parser_import = subparsers.add_parser("import",
                                          help="import sequences from UniParc")
    parser_import.add_argument("--max-upi", metavar="UPI",
                               help="import sequences with a UniParc ID lesser "
                                    "or equal to UPI (default: off)")
    parser_import.add_argument("--top-up", action="store_true", default=False,
                               help="import new sequences instead of importing"
                                    " all sequences (default: off)")

    parser_clean = subparsers.add_parser("clean", help="delete obsolete data")
    parser_clean.add_argument("-a", "--analyses", nargs="*", default=[],
                              type=int, help="ID of analyses to clean "
                                             "(default: all)")

    parser_search = subparsers.add_parser("search", help="search sequences")
    parser_search.add_argument("--debug", action="store_true", default=False,
                               help="show debug messages (default: off)")
    parser_search.add_argument("--dry-run", action="store_true", default=False,
                               help="show the number of jobs to run and exit "
                                    "(default: off)")
    parser_search.add_argument("-l", "--list", action="store_true",
                               default=False, help="list active analyses "
                                                   "and exit (default: off)")
    parser_search.add_argument("-a", "--analyses", nargs="*", default=[],
                               type=int, help="ID of analyses to run "
                                              "(default: all)")
    parser_search.add_argument("-e", "--exclude", nargs="*", default=[],
                               type=int, help="ID of analyses to exclude")
    parser_search.add_argument("-t", "--threads", type=int, default=8,
                               help="number of job monitoring threads "
                                    "(default: 8)")
    parser_search.add_argument("--concurrent-jobs", type=int, default=1000,
                               help="maximum number of concurrent "
                                    "running jobs (default: 1000)")
    parser_search.add_argument("--max-jobs", type=int, default=-1,
                               help="maximum number of job to run "
                                    "per analysis (default: off)")
    parser_search.add_argument("--max-retries", type=int, default=-0,
                               help="maximum number of attempts to re-run "
                                    "a job after it fails (default: 0)")
    parser_search.add_argument("--keep", choices=["none", "failed", "all"],
                               default="none",
                               help="keep jobs' input/output files "
                                    "(default: none)")
    args = parser.parse_args()

    if not os.path.isfile(args.config):
        parser.error(f"cannot open '{args.config}': no such file or directory")

    config = ConfigParser()
    config.read(args.config)

    if not os.path.isfile(config["misc"]["analyses"]):
        parser.error(f"cannot open '{config['misc']['members']}': "
                     f"no such file or directory")

    iscn_iprscan_uri = config["oracle"]["iscn-iprscan"]
    iscn_uniparc_uri = config["oracle"]["iscn-uniparc"]
    unpr_uniparc_uri = config["oracle"]["unpr-uapro"]

    if args.mode == "import":
        interproscan.uniparc.import_sequences(ispro_uri=iscn_uniparc_uri,
                                              uniparc_uri=unpr_uniparc_uri,
                                              top_up=args.top_up,
                                              max_upi=args.max_upi)
    elif args.mode == "clean":
        interproscan.utils.clean_tables(iscn_iprscan_uri, args.analyses)

    elif args.mode == "search":
        if args.list:
            analyses = interproscan.analyses.get_analyses(iscn_iprscan_uri)
            for analysis_id in sorted(analyses,
                                      key=lambda k: (analyses[k]["name"], k)):
                name = analyses[analysis_id]["name"]
                version = analyses[analysis_id]["version"]
                print(f"{analysis_id:>4}\t{name:<30}\t{version}")

            return

        if not args.dry_run:
            interproscan.utils.rebuild_indexes(uri=iscn_iprscan_uri,
                                               analysis_ids=args.analyses)

        analyses_config = ConfigParser()
        analyses_config.read(config["misc"]["analyses"])

        analyses_configs = {}
        for analysis in analyses_config.sections():
            analyses_configs[analysis] = {}

            for option, value in analyses_config.items(analysis):
                analyses_configs[analysis][option] = int(value)

        # Options for analyses without a custom config
        job_cpu = int(analyses_config["DEFAULT"]["job_cpu"])
        job_mem = int(analyses_config["DEFAULT"]["job_mem"])
        job_size = int(analyses_config["DEFAULT"]["job_size"])
        job_timeout = int(analyses_config["DEFAULT"]["job_timeout"])
        scheduler, queue = parse_scheduler(config["misc"]["scheduler"])

        interproscan.manager.run(uri=iscn_iprscan_uri,
                                 work_dir=config["misc"]["match_calc_dir"],
                                 temp_dir=config["misc"]["match_calc_dir"],
                                 # Default config
                                 job_cpu=job_cpu,
                                 job_mem=job_mem,
                                 job_size=job_size,
                                 job_timeout=job_timeout,
                                 # Custom configs
                                 config=analyses_configs,
                                 # Performs a dry run
                                 dry_run=args.dry_run,
                                 # Job scheduler/queue
                                 scheduler=scheduler,
                                 queue=queue,
                                 # Re-run jobs that failed due to memory/time
                                 auto_retry=True,
                                 # Attempts to re-run failed jobs
                                 max_retries=args.max_retries,
                                 # Concurrent jobs
                                 max_running_jobs=args.concurrent_jobs,
                                 # Max jobs submitted per analysis
                                 max_jobs_per_analysis=args.max_jobs,
                                 # Number of monitoring threads
                                 pool_threads=args.threads,
                                 # Analyses to perform
                                 analyses=args.analyses,
                                 # Analyses to exclude
                                 exclude=args.exclude,
                                 # Debug options
                                 keep_files=args.keep,
                                 debug=args.debug)


def parse_scheduler(value: str) -> tuple[str, str | None]:
    values = value.split(":")
    if len(values) == 2:
        return values[0], values[1]
    elif len(values) == 1:
        return values[0], None
    raise ValueError(value)<|MERGE_RESOLUTION|>--- conflicted
+++ resolved
@@ -512,27 +512,11 @@
 
         tasks += [
             Task(
-<<<<<<< HEAD
                 fn=interpro.iprscan.import_matches_or_sites,
                 args=(ora_iprscan_uri, "sites"),
                 kwargs=dict(databases=site_dbs, force=True, threads=2),
                 name="update-ipm-sites",
-                scheduler=dict(type=scheduler, queue=queue, mem=100, hours=48),
-=======
-                fn=interpro.iprscan.import_tables,
-                args=(ora_iprscan_uri, "sites"),
-                kwargs=dict(databases=site_dbs, force=True, threads=2),
-                name="import-ipm-sites",
                 scheduler=dict(type=scheduler, queue=queue, mem=100, hours=72),
-            ),
-            Task(
-                fn=interpro.iprscan.update_partitions,
-                args=(ora_iprscan_uri, "sites"),
-                kwargs=dict(databases=site_dbs, force=True, threads=2),
-                name="update-ipm-sites",
-                scheduler=dict(type=scheduler, queue=queue, mem=100, hours=72),
-                requires=["import-ipm-sites"]
->>>>>>> 522e486d
             ),
             Task(
                 fn=interpro.match.update_database_site_matches,
@@ -716,19 +700,7 @@
             args=(ora_iprscan_uri, "matches"),
             kwargs=dict(force=True, threads=8),
             name="update-ipm-matches",
-<<<<<<< HEAD
-            scheduler=dict(type=scheduler, queue=queue, mem=100, hours=48),
-=======
-            scheduler=dict(type=scheduler, queue=queue, mem=100, hours=24),
-            requires=["import-ipm-matches"]
-        ),
-        Task(
-            fn=interpro.iprscan.import_tables,
-            args=(ora_iprscan_uri, "sites"),
-            kwargs=dict(force=True, threads=2),
-            name="import-ipm-sites",
             scheduler=dict(type=scheduler, queue=queue, mem=100, hours=72),
->>>>>>> 522e486d
             requires=["update-uniparc-proteins"]
         ),
         Task(
@@ -736,13 +708,8 @@
             args=(ora_iprscan_uri, "sites"),
             kwargs=dict(force=True, threads=2),
             name="update-ipm-sites",
-<<<<<<< HEAD
-            scheduler=dict(type=scheduler, queue=queue, mem=100, hours=48),
+            scheduler=dict(type=scheduler, queue=queue, mem=100, hours=72),
             requires=["update-uniparc-proteins"]
-=======
-            scheduler=dict(type=scheduler, queue=queue, mem=100, hours=72),
-            requires=["import-ipm-sites"]
->>>>>>> 522e486d
         ),
 
         # Data from flat files
