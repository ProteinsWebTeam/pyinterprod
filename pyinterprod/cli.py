import os
import sys
from argparse import ArgumentParser
from configparser import ConfigParser

from mundone import Task, Workflow

from pyinterprod import __version__
from pyinterprod import interpro, interproscan, pronto, uniprot
from pyinterprod.interpro.clan import update_cdd_clans, update_hmm_clans


def get_pronto_tasks(ora_ipr_uri: str, ora_swp_uri: str, ora_goa_uri: str,
                     ora_pdbe_uri: str, pg_ipr_uri: str, data_dir: str,
                     temp_dir: str, scheduler: str, queue: str) -> list[Task]:
    names_db = os.path.join(data_dir, "names.sqlite")
    matches_file = os.path.join(data_dir, "matches")
    return [
        Task(
            fn=pronto.match.create_match_table,
            args=(pg_ipr_uri,),
            name="init-matches",
            scheduler=dict(type=scheduler, queue=queue, mem=100, hours=1)
        ),

        # Data from GOAPRO
        Task(
            fn=pronto.goa.import_annotations,
            args=(ora_goa_uri, pg_ipr_uri),
            name="annotations",
            scheduler=dict(type=scheduler, queue=queue, mem=500, hours=1)
        ),

        # Data from PDBE
        Task(
            fn=pronto.match.import_pdb_matches,
            args=(ora_pdbe_uri, ora_ipr_uri, pg_ipr_uri),
            name="structures",
            scheduler=dict(type=scheduler, queue=queue, mem=1000, hours=6)
        ),

        # Data from SWPREAD
        Task(
            fn=pronto.protein.import_similarity_comments,
            args=(ora_swp_uri, pg_ipr_uri),
            name="proteins-similarities",
            scheduler=dict(type=scheduler, queue=queue, mem=100, hours=3)
        ),
        Task(
            fn=pronto.protein.import_protein_names,
            args=(ora_swp_uri, pg_ipr_uri, names_db),
            kwargs=dict(tmpdir=temp_dir),
            name="proteins-names",
            scheduler=dict(type=scheduler, queue=queue, mem=2000, hours=12)
        ),
        Task(
            fn=pronto.proteome.import_proteomes,
            args=(ora_swp_uri, pg_ipr_uri),
            name="proteomes",
            scheduler=dict(type=scheduler, queue=queue, mem=100, hours=6)
        ),

        # Data from IPPRO
        Task(
            fn=pronto.database.import_databases,
            args=(ora_ipr_uri, pg_ipr_uri),
            name="databases",
            scheduler=dict(type=scheduler, queue=queue, mem=100, hours=1)
        ),
        Task(
            fn=pronto.protein.import_proteins,
            args=(ora_ipr_uri, pg_ipr_uri),
            name="proteins",
<<<<<<< HEAD
            scheduler=dict(type=scheduler, queue=queue, mem=1000, hours=3)
=======
            scheduler=dict(type="lsf", mem=1000, queue=lsf_queue),
>>>>>>> 32e2ed7a
        ),
        Task(
            fn=pronto.match.export,
            args=(ora_ipr_uri, matches_file),
            kwargs=dict(tmpdir=temp_dir),
            name="export-matches",
            scheduler=dict(type=scheduler, queue=queue, mem=4000, hours=6)
        ),
        Task(
            fn=pronto.match.insert_fmatches,
            args=(ora_ipr_uri, pg_ipr_uri),
            name="insert-fmatches",
            scheduler=dict(type=scheduler, queue=queue, mem=1000, hours=1),
            requires=["databases", "init-matches"]
        ),
        Task(
            fn=pronto.match.insert_matches,
            args=(pg_ipr_uri, matches_file),
            kwargs=dict(processes=8),
            name="insert-matches",
            scheduler=dict(type=scheduler, queue=queue, cpu=8, mem=8000,
                           hours=6),
            requires=["databases", "export-matches", "init-matches"]
        ),
        Task(
            fn=pronto.match.finalize_match_table,
            args=(pg_ipr_uri, ),
            name="index-matches",
            scheduler=dict(type=scheduler, queue=queue, mem=100, hours=18),
            requires=["insert-fmatches", "insert-matches"]
        ),
        Task(
            fn=pronto.match.insert_signature2protein,
            args=(pg_ipr_uri, names_db, matches_file),
            kwargs=dict(processes=8, tmpdir=temp_dir),
            name="insert-signature2proteins",
            scheduler=dict(type=scheduler, queue=queue, cpu=8, mem=4000,
                           hours=12),
            requires=["export-matches", "proteins-names"]
        ),
        Task(
            fn=pronto.match.finalize_signature2protein,
            args=(pg_ipr_uri,),
            name="index-signature2proteins",
            scheduler=dict(type=scheduler, queue=queue, mem=100, hours=12),
            requires=["insert-signature2proteins"]
        ),
        Task(
            fn=pronto.signature.insert_signatures,
            args=(ora_ipr_uri, pg_ipr_uri, matches_file),
            kwargs=dict(processes=8),
            name="signatures",
            scheduler=dict(type=scheduler, queue=queue, cpu=8, mem=16000,
                           hours=3),
            requires=["databases", "export-matches"]
        ),
        Task(
            fn=pronto.taxon.import_taxonomy,
            args=(ora_ipr_uri, pg_ipr_uri),
            name="taxonomy",
            scheduler=dict(type=scheduler, queue=queue, mem=2000, hours=12),
        ),
        Task(
            fn=pronto.database.set_ready,
            args=(pg_ipr_uri,),
            name="ready",
            scheduler=dict(type=scheduler, queue=queue, mem=100, hours=1),
            requires=["taxonomy", "index-signature2proteins", "index-matches",
                      "proteins", "proteins-similarities", "proteomes",
                      "annotations", "signatures", "structures"]
        ),
    ]


def check_ispro():
    parser = ArgumentParser(description="Check matches/sites status in ISPRO")
    parser.add_argument("config",
                        metavar="main.conf",
                        help="configuration file")
    parser.add_argument("-t", "--type",
                        default="matches",
                        choices=("matches", "sites"),
                        help="type of data to check (default: matches)")
    parser.add_argument("-s", "--status",
                        default="production",
                        choices=("active", "all", "production"),
                        help="status of analyses to check "
                             "(default: production)")
    args = parser.parse_args()

    if not os.path.isfile(args.config):
        parser.error(f"cannot open '{args.config}': "
                     f"no such file or directory")

    config = ConfigParser()
    config.read(args.config)

    ora_iprscan_uri = config["oracle"]["ipro-iprscan"]
    interpro.iprscan.check_ispro(ora_iprscan_uri, args.type, args.status)


def run_clan_update():
    parser = ArgumentParser(description="Update clans and run "
                                        "profile-profile alignments")
    parser.add_argument("config",
                        metavar="main.conf",
                        help="global configuration file")
    parser.add_argument("databases",
                        metavar="DATABASE",
                        nargs="+",
                        help="database(s) to update")
    parser.add_argument("-t", "--threads", type=int,
                        help="number of alignment workers")
    parser.add_argument("-T", "--tempdir",
                        help="directory to use for temporary files")
    parser.add_argument("-v", "--version", action="version",
                        version=f"%(prog)s {__version__}",
                        help="show the version and exit")
    args = parser.parse_args()

    if not os.path.isfile(args.config):
        parser.error(f"cannot open '{args.config}': "
                     f"no such file or directory")

    config = ConfigParser()
    config.read(args.config)

    if not os.path.isfile(config["misc"]["members"]):
        parser.error(f"cannot open '{config['misc']['members']}': "
                     f"no such file or directory")

    options = ConfigParser()
    options.read(config["misc"]["members"])

    ora_interpro_uri = config["oracle"]["ipro-interpro"]
    db_names = list(set(args.databases))
    databases = interpro.database.get_databases(ora_interpro_uri, db_names)

    kwargs = {
        "threads": args.threads,
        "tmpdir": args.tempdir
    }

    for dbname, database in databases.items():
        params = options[dbname]
        if dbname == "cdd":
            update_cdd_clans(ora_interpro_uri, database,
                             cddmasters=params["sequences"],
                             cddid=params["summary"],
                             fam2supfam=params["members"],
                             **kwargs)
        else:
            update_hmm_clans(ora_interpro_uri, database,
                             hmmdb=params["hmm"],
                             source=params["members"],
                             **kwargs)


def run_hmm_update():
    parser = ArgumentParser(description="Update HMMs")
    parser.add_argument("config",
                        metavar="main.conf",
                        help="global configuration file")
    parser.add_argument("databases",
                        metavar="DATABASE",
                        nargs="+",
                        help="database(s) to update")
    parser.add_argument("-v", "--version", action="version",
                        version=f"%(prog)s {__version__}",
                        help="show the version and exit")
    args = parser.parse_args()

    if not os.path.isfile(args.config):
        parser.error(f"cannot open '{args.config}': "
                     f"no such file or directory")

    config = ConfigParser()
    config.read(args.config)

    if not os.path.isfile(config["misc"]["members"]):
        parser.error(f"cannot open '{config['misc']['members']}': "
                     f"no such file or directory")

    options = ConfigParser()
    options.read(config["misc"]["members"])

    db_names = list(set(args.databases))
    ora_interpro_uri = config["oracle"]["ipro-interpro"]
    databases = interpro.database.get_databases(ora_interpro_uri, db_names)

    for dbname, database in databases.items():
        hmmfile = options[dbname]["hmm"]
        mapfile = options[dbname].get("mapping")
        interpro.hmm.update(ora_interpro_uri, database, hmmfile, mapfile)


def run_member_db_update():
    parser = ArgumentParser(description="InterPro member database update")
    parser.add_argument("config",
                        metavar="main.conf",
                        help="global configuration file")
    parser.add_argument("databases",
                        metavar="DATABASE",
                        nargs="+",
                        help="database(s) to update")
    parser.add_argument("-t", "--tasks",
                        nargs="*",
                        default=None,
                        metavar="TASK",
                        help="tasks to run")
    parser.add_argument("--dry-run",
                        action="store_true",
                        default=False,
                        help="list tasks to run and exit")
    parser.add_argument("--detach",
                        action="store_true",
                        help="enqueue tasks to run and exit")
    parser.add_argument("-v", "--version", action="version",
                        version=f"%(prog)s {__version__}",
                        help="show the version and exit")
    args = parser.parse_args()

    if not os.path.isfile(args.config):
        parser.error(f"cannot open '{args.config}': "
                     f"no such file or directory")

    config = ConfigParser()
    config.read(args.config)

    if not os.path.isfile(config["misc"]["members"]):
        parser.error(f"cannot open '{config['misc']['members']}': "
                     f"no such file or directory")

    options = ConfigParser()
    options.read(config["misc"]["members"])

    db_names = list(set(args.databases))

    ora_interpro_uri = config["oracle"]["ipro-interpro"]
    ora_iprscan_uri = config["oracle"]["ipro-iprscan"]
    ora_goa_uri = config["oracle"]["unpr-goapro"]
    ora_swpread_uri = config["oracle"]["unpr-swpread"]
    ora_pdbe_uri = config["oracle"]["pdbe"]
    pg_uri = config["postgresql"]["pronto"]

    uniprot_version = config["uniprot"]["version"]
    emails = dict(config["emails"])
    pronto_url = config["misc"]["pronto_url"]
    data_dir = config["misc"]["data_dir"]
    scheduler, queue = parse_scheduler(config["misc"]["scheduler"])
    temp_dir = config["misc"]["temporary_dir"]
    wflow_dir = config["misc"]["workflows_dir"]

    databases = interpro.database.get_databases(uri=ora_interpro_uri,
                                                names=db_names,
                                                expects_new=True)
    member_dbs = []
    feature_dbs = []
    non_ipm_dbs = []
    site_dbs = []
    model_sources = {}
    go_sources = []
    for dbname, db in databases.items():
        if db.is_member_db or db.is_feature_db:
            props = {}

            # We usually need a source for signatures
            if dbname in options:
                props = options[dbname]
            elif dbname == "coils":
                # Exception for feature databases without data files
                pass
            else:
                parser.error(f"{config['misc']['members']}: "
                             f"missing database '{dbname}'")

            model_sources[db.identifier] = props

            if db.analysis_id is None:
                # No analysis ID in ISPRO
                non_ipm_dbs.append(db)
            elif db.is_member_db:
                member_dbs.append(db)
            elif db.is_feature_db:
                feature_dbs.append(db)

            try:
                go_source = props["go-terms"]
            except KeyError:
                if dbname in ("ncbifam", "panther"):
                    parser.error(f"Missing go-terms property for {db.name}")
            else:
                go_sources.append((dbname, go_source))

        if db.has_site_matches:
            site_dbs.append(db)

    if len(member_dbs + feature_dbs + non_ipm_dbs + site_dbs) == 0:
        parser.error("No database to update")

    tasks = []

    if member_dbs or feature_dbs or site_dbs:
        tasks += [
            Task(
                fn=interpro.iprscan.import_tables,
                args=(ora_iprscan_uri, "matches"),
                kwargs=dict(databases=member_dbs + feature_dbs + site_dbs,
                            force=True,
                            threads=8),
                name="import-ipm-matches",
                scheduler=dict(type=scheduler, queue=queue, mem=100, hours=12)
            ),
            Task(
                fn=interpro.iprscan.update_partitions,
                args=(ora_iprscan_uri, "matches"),
                kwargs=dict(databases=member_dbs + feature_dbs + site_dbs,
                            force=True,
                            threads=8),
                name="update-ipm-matches",
                scheduler=dict(type=scheduler, queue=queue, mem=100, hours=13),
                requires=["import-ipm-matches"]
            ),
        ]
        ipm_dependencies = ["update-ipm-matches"]
    else:
        ipm_dependencies = []

    if member_dbs:
        tasks += [
            Task(
                fn=interpro.signature.add_staging,
                args=(ora_interpro_uri, [(db, model_sources[db.identifier])
                                         for db in member_dbs]),
                name="load-signatures",
                scheduler=dict(type=scheduler, queue=queue, mem=100, hours=1),
            ),
            Task(
                fn=interpro.signature.track_signature_changes,
                args=(ora_interpro_uri, pg_uri, member_dbs, data_dir),
                name="track-changes",
                scheduler=dict(type=scheduler, queue=queue, mem=4000, hours=1),
                requires=["load-signatures"]
            ),
            Task(
                fn=interpro.signature.delete_obsoletes,
                args=(ora_interpro_uri, member_dbs),
                name="delete-obsoletes",
                scheduler=dict(type=scheduler, queue=queue, mem=100, hours=4),
                requires=["track-changes"]
            ),
            Task(
                fn=interpro.signature.update_signatures,
                args=(ora_interpro_uri, go_sources),
                name="update-signatures",
                scheduler=dict(type=scheduler, queue=queue, mem=100, hours=2),
                requires=["delete-obsoletes"]
            ),
            Task(
                fn=interpro.match.update_database_matches,
                args=(ora_interpro_uri, member_dbs),
                name="update-matches",
                scheduler=dict(type=scheduler, queue=queue, mem=100, hours=8),
                requires=ipm_dependencies + ["update-signatures"]
            ),
            Task(
                fn=interpro.match.update_variant_matches,
                args=(ora_interpro_uri,),
                name="update-varsplic",
                scheduler=dict(type=scheduler, queue=queue, mem=100, hours=2),
                requires=ipm_dependencies + ["update-signatures"]
            )
        ]

    feature_dbs += non_ipm_dbs
    if feature_dbs:
        tasks += [
            Task(
                fn=interpro.signature.update_features,
                args=(ora_interpro_uri, [(db, model_sources[db.identifier])
                                         for db in feature_dbs]),
                name="update-features",
                scheduler=dict(type=scheduler, queue=queue, mem=100, hours=2),
                requires=ipm_dependencies
            ),
            Task(
                fn=interpro.match.update_database_feature_matches,
                args=(ora_interpro_uri, feature_dbs),
                name="update-fmatches",
                scheduler=dict(type=scheduler, queue=queue, mem=100, hours=4),
                requires=["update-features"]
            )
        ]

    if site_dbs:
        if member_dbs:
            req = ["update-ipm-sites", "update-matches"]
        else:
            req = ["update-ipm-sites"]

        tasks += [
            Task(
                fn=interpro.iprscan.import_tables,
                args=(ora_iprscan_uri, "sites"),
                kwargs=dict(databases=site_dbs, force=True, threads=2),
                name="import-ipm-sites",
                scheduler=dict(type=scheduler, queue=queue, mem=100, hours=12),
            ),
            Task(
                fn=interpro.iprscan.update_partitions,
                args=(ora_iprscan_uri, "sites"),
                kwargs=dict(databases=site_dbs, force=True, threads=2),
                name="update-ipm-sites",
                scheduler=dict(type=scheduler, queue=queue, mem=100, hours=12),
                requires=["import-ipm-sites"]
            ),
            Task(
                fn=interpro.match.update_database_site_matches,
                args=(ora_interpro_uri, site_dbs),
                name="update-sites",
                scheduler=dict(type=scheduler, queue=queue, mem=100, hours=12),
                requires=req
            )
        ]

    if member_dbs:
        # Adding Pronto tasks
        after_pronto = []
        for t in get_pronto_tasks(ora_interpro_uri, ora_swpread_uri,
                                  ora_goa_uri, ora_pdbe_uri, pg_uri,
                                  data_dir, temp_dir, scheduler, queue):
            # Adding 'pronto-' prefix
            t.name = f"pronto-{t.name}"
            if t.requires:
                t.requires = {f"pronto-{r}" for r in t.requires}
            else:
                # Task without dependency:
                # add one, so it's submitted at the end of the protein update
                t.requires = {"update-matches"}

            tasks.append(t)
            after_pronto.append(t.name)

        tasks += [
            Task(
                fn=interpro.report.send_db_update_report,
                args=(ora_interpro_uri, pg_uri, member_dbs, data_dir,
                      pronto_url, emails),
                name="send-report",
                scheduler=dict(type=scheduler, queue=queue, mem=4000, hours=1),
                requires=after_pronto
            ),
        ]

    # Base Mundone database on UniProt version and on the name/version
    # of updated member databases
    versions = [uniprot_version]
    for db in sorted(databases.values(), key=lambda k: k.name.lower()):
        versions.append(f"{db.name.lower().replace(' ', '')}{db.version}")

    database = os.path.join(wflow_dir, f"{'_'.join(versions)}.sqlite")
    with Workflow(tasks, dir=wflow_dir, database=database) as wf:
        if wf.run(args.tasks, dry_run=args.dry_run, monitor=not args.detach):
            sys.exit(0)
        else:
            sys.exit(1)


def run_pronto_update():
    parser = ArgumentParser(description="InterPro Pronto update")
    parser.add_argument("config",
                        metavar="main.conf",
                        help="configuration file")
    parser.add_argument("-t", "--tasks",
                        nargs="*",
                        default=None,
                        metavar="TASK",
                        help="tasks to run")
    parser.add_argument("--dry-run",
                        action="store_true",
                        default=False,
                        help="list tasks to run and exit")
    parser.add_argument("--detach",
                        action="store_true",
                        help="enqueue tasks to run and exit")
    parser.add_argument("-v", "--version", action="version",
                        version=f"%(prog)s {__version__}",
                        help="show the version and exit")
    args = parser.parse_args()

    if not os.path.isfile(args.config):
        parser.error(f"cannot open '{args.config}': no such file or directory")

    config = ConfigParser()
    config.read(args.config)

    ora_interpro_uri = config["oracle"]["ipro-interpro"]
    ora_goa_uri = config["oracle"]["unpr-goapro"]
    ora_swpread_uri = config["oracle"]["unpr-swpread"]
    ora_pdbe_uri = config["oracle"]["pdbe"]
    pg_uri = config["postgresql"]["pronto"]
    uniprot_version = config["uniprot"]["version"]
    data_dir = config["misc"]["data_dir"]
    scheduler, queue = parse_scheduler(config["misc"]["scheduler"])
    temp_dir = config["misc"]["temporary_dir"]
    wflow_dir = config["misc"]["workflows_dir"]

    tasks = get_pronto_tasks(ora_interpro_uri, ora_swpread_uri, ora_goa_uri,
                             ora_pdbe_uri, pg_uri, data_dir, temp_dir,
                             scheduler, queue)

    database = os.path.join(wflow_dir, f"{uniprot_version}_pronto.sqlite")
    with Workflow(tasks, dir=wflow_dir, database=database) as wf:
        if wf.run(args.tasks, dry_run=args.dry_run, monitor=not args.detach):
            sys.exit(0)
        else:
            sys.exit(1)


def run_uniprot_update():
    parser = ArgumentParser(description="InterPro protein update")
    parser.add_argument("config",
                        metavar="main.conf",
                        help="configuration file")
    parser.add_argument("-t", "--tasks",
                        nargs="*",
                        default=None,
                        metavar="TASK",
                        help="tasks to run")
    parser.add_argument("--dry-run",
                        action="store_true",
                        default=False,
                        help="list tasks to run and exit")
    parser.add_argument("--detach",
                        action="store_true",
                        help="enqueue tasks to run and exit")
    parser.add_argument("-v", "--version", action="version",
                        version=f"%(prog)s {__version__}",
                        help="show the version and exit")
    args = parser.parse_args()

    if not os.path.isfile(args.config):
        parser.error(f"cannot open '{args.config}': no such file or directory")

    config = ConfigParser()
    config.read(args.config)

    ora_interpro_uri = config["oracle"]["ipro-interpro"]
    ora_iprscan_uri = config["oracle"]["ipro-iprscan"]
    ora_uniparc_uri = config["oracle"]["ipro-uniparc"]
    ora_goa_uri = config["oracle"]["unpr-goapro"]
    ora_swpread_uri = config["oracle"]["unpr-swpread"]
    ora_uaread_uri = config["oracle"]["unpr-uaread"]
    ora_pdbe_uri = config["oracle"]["pdbe"]
    pg_uri = config["postgresql"]["pronto"]

    uniprot_version = config["uniprot"]["version"]
    xrefs_dir = config["uniprot"]["xrefs"]

    emails = dict(config["emails"])

    pronto_url = config["misc"]["pronto_url"]
    data_dir = config["misc"]["data_dir"]
    scheduler, queue = parse_scheduler(config["misc"]["scheduler"])
    temp_dir = config["misc"]["temporary_dir"]
    wflow_dir = config["misc"]["workflows_dir"]

    tasks = [
        # Data from UAREAD
        Task(
            fn=uniprot.uniparc.update_proteins,
            args=(ora_uniparc_uri, ora_uaread_uri),
            kwargs=dict(top_up=True),
            name="update-uniparc-proteins",
            scheduler=dict(type=scheduler, queue=queue, mem=100, hours=6),
        ),
        Task(
            fn=uniprot.uniparc.update_xrefs,
            args=(ora_uniparc_uri, ora_uaread_uri),
            name="update-uniparc-xrefs",
            scheduler=dict(type=scheduler, queue=queue, mem=100, hours=36),
        ),

        # Data from SWPREAD
        Task(
            fn=interpro.taxonomy.refresh_taxonomy,
            args=(ora_interpro_uri, ora_swpread_uri),
            name="taxonomy",
            scheduler=dict(type=scheduler, queue=queue, mem=500, hours=1),
        ),

        # Data from ISPRO
        Task(
            fn=interpro.iprscan.import_tables,
            args=(ora_iprscan_uri, "matches"),
            kwargs=dict(force=True, threads=8),
            name="import-ipm-matches",
            scheduler=dict(type=scheduler, queue=queue, mem=100, hours=6),
            requires=["update-uniparc-proteins"]
        ),
        Task(
            fn=interpro.iprscan.update_partitions,
            args=(ora_iprscan_uri, "matches"),
            kwargs=dict(force=True, threads=8),
            name="update-ipm-matches",
            scheduler=dict(type=scheduler, queue=queue, mem=100, hours=10),
            requires=["import-ipm-matches"]
        ),
        Task(
            fn=interpro.iprscan.import_tables,
            args=(ora_iprscan_uri, "sites"),
            kwargs=dict(force=True, threads=2),
            name="import-ipm-sites",
            scheduler=dict(type=scheduler, queue=queue, mem=100, hours=12),
            requires=["update-uniparc-proteins"]
        ),
        Task(
            fn=interpro.iprscan.update_partitions,
            args=(ora_iprscan_uri, "sites"),
            kwargs=dict(force=True, threads=2),
            name="update-ipm-sites",
            scheduler=dict(type=scheduler, queue=queue, mem=100, hours=12),
            requires=["import-ipm-sites"]
        ),

        # Data from flat files
        Task(
            fn=interpro.protein.track_changes,
            args=(ora_interpro_uri,
                  config["uniprot"]["swiss-prot"],
                  config["uniprot"]["trembl"],
                  uniprot_version,
                  config["uniprot"]["date"],
                  data_dir),
            kwargs=dict(tmpdir=temp_dir),
            name="update-proteins",
            scheduler=dict(type=scheduler, queue=queue, mem=4000, hours=12),
        ),

        # Update IPPRO
        Task(
            fn=interpro.protein.delete_obsoletes,
            args=(ora_interpro_uri,),
            kwargs=dict(truncate=True),
            name="delete-proteins",
            scheduler=dict(type=scheduler, queue=queue, mem=100, hours=12),
            requires=["update-proteins"]
        ),
        Task(
            fn=interpro.protein.check_proteins_to_scan,
            args=(ora_interpro_uri,),
            name="check-proteins",
            scheduler=dict(type=scheduler, queue=queue, mem=100, hours=3),
            requires=["delete-proteins", "update-uniparc-proteins",
                      "update-uniparc-xrefs"]
        ),
        Task(
            fn=interpro.match.update_matches,
            args=(ora_interpro_uri,),
            name="update-matches",
            scheduler=dict(type=scheduler, queue=queue, mem=1000, hours=6),
            requires=["check-proteins", "update-ipm-matches"]
        ),
        Task(
            fn=interpro.match.update_feature_matches,
            args=(ora_interpro_uri,),
            name="update-fmatches",
            scheduler=dict(type=scheduler, queue=queue, mem=100, hours=2),
            requires=["update-matches"]
        ),

        # Data for UniProt/SIB
        Task(
            fn=uniprot.exchange.export_sib,
            args=(ora_interpro_uri, emails),
            name="export-sib",
            scheduler=dict(type=scheduler, queue=queue, mem=100, hours=2),
            requires=["xref-condensed"]
        ),
        Task(
            fn=uniprot.unirule.report_integration_changes,
            args=(ora_interpro_uri, emails),
            name="report-changes",
            scheduler=dict(type=scheduler, queue=queue, mem=2000, hours=1),
            requires=["update-matches"]
        ),
        Task(
            fn=uniprot.unirule.build_aa_alignment,
            args=(ora_iprscan_uri,),
            name="aa-alignment",
            scheduler=dict(type=scheduler, queue=queue, mem=100, hours=6),
            # Actually depends on update-ipm-matches
            requires=["update-matches"]
        ),
        Task(
            fn=uniprot.unirule.build_aa_iprscan,
            args=(ora_iprscan_uri,),
            name="aa-iprscan",
            scheduler=dict(type=scheduler, queue=queue, mem=100, hours=12),
            # Actually depends on update-ipm-matches
            requires=["update-matches"]
        ),
        Task(
            fn=uniprot.unirule.build_xref_condensed,
            args=(ora_interpro_uri,),
            name="xref-condensed",
            scheduler=dict(type=scheduler, queue=queue, mem=100, hours=6),
            requires=["update-matches"]
        ),
        Task(
            fn=uniprot.unirule.build_xref_summary,
            args=(ora_interpro_uri,),
            name="xref-summary",
            scheduler=dict(type=scheduler, queue=queue, mem=100, hours=6),
            # `report-changes` uses XREF_SUMMARY, so we need to wait
            # until it completes before re-creating the table
            requires=["report-changes"]
        ),
        Task(
            fn=uniprot.exchange.export_xrefs,
            args=(ora_interpro_uri, xrefs_dir, emails),
            name="export-xrefs",
            scheduler=dict(type=scheduler, queue=queue, mem=100, hours=6),
            requires=["xref-summary"]
        ),
        Task(
            fn=uniprot.unirule.ask_to_snapshot,
            args=(ora_interpro_uri, emails),
            name="notify-interpro",
            scheduler=dict(type=scheduler, queue=queue, mem=100, hours=1),
            requires=["aa-alignment", "aa-iprscan", "xref-condensed",
                      "xref-summary", "update-fmatches"]
        ),

        # Copy SwissProt descriptions
        Task(
            fn=interpro.signature.export_swissprot_descriptions,
            args=(pg_uri, data_dir),
            name="swissprot-de",
            scheduler=dict(type=scheduler, queue=queue, mem=500, hours=1),
        ),

        # Update signatures used by UniRule
        Task(
            fn=uniprot.unirule.update_signatures,
            args=(config["uniprot"]["unirule"], ora_interpro_uri),
            name="unirule",
            scheduler=dict(type=scheduler, queue=queue, mem=500, hours=1),
        )
    ]

    # Adding Pronto tasks
    after_pronto = []
    for t in get_pronto_tasks(ora_interpro_uri, ora_swpread_uri, ora_goa_uri,
                              ora_pdbe_uri, pg_uri, data_dir, temp_dir,
                              scheduler, queue):
        # Adding 'pronto-' prefix
        t.name = f"pronto-{t.name}"
        if t.requires:
            t.requires = {f"pronto-{r}" for r in t.requires}
        else:
            # Task without dependency:
            # add some, so it's submitted at the end of the protein update
            t.requires = {"swissprot-de", "taxonomy", "unirule",
                          "update-fmatches"}

        after_pronto.append(t.name)
        tasks.append(t)

    tasks += [
        # Generate and send report to curators
        Task(
            fn=interpro.report.send_prot_update_report,
            args=(ora_interpro_uri, pg_uri, data_dir, pronto_url, emails),
            name="send-report",
            scheduler=dict(type=scheduler, queue=queue, mem=4000, hours=1),
            requires=after_pronto
        ),

        # Not urgent tasks (can be run after everything else)
        Task(
            fn=interpro.match.update_variant_matches,
            args=(ora_interpro_uri,),
            name="update-varsplic",
            scheduler=dict(type=scheduler, queue=queue, mem=100, hours=1),
            requires=["update-ipm-matches"]
        ),
        Task(
            fn=interpro.match.update_site_matches,
            args=(ora_interpro_uri,),
            name="update-sites",
            scheduler=dict(type=scheduler, queue=queue, mem=100, hours=3),
            requires=["update-ipm-sites", "update-matches"]
        ),
    ]

    database = os.path.join(wflow_dir, f"{uniprot_version}.sqlite")
    with Workflow(tasks, dir=wflow_dir, database=database) as wf:
        if wf.run(args.tasks, dry_run=args.dry_run, monitor=not args.detach):
            sys.exit(0)
        else:
            sys.exit(1)


def update_database():
    parser = ArgumentParser(description="InterPro pre-member database update")
    parser.add_argument("config", metavar="main.conf",
                        help="Configuration file.")
    parser.add_argument("-n", "--name", required=True,
                        help="Name of member database.")
    parser.add_argument("-d", "--date", required=True,
                        help="Release date of member database "
                             "(format: YYYY-MM-DD).")
    parser.add_argument("-v", "--version", required=True,
                        help="Release version of member database.")
    parser.add_argument("--by-name", action="store_true",
                        help="Query ISPRO using the database name instead of "
                             "the analysis ID. Useful if a database has been "
                             "renamed in IPPRO (e.g. TIGRFAMs -> NCBIfam).")
    parser.add_argument("-y", "--yes", dest="confirm", action="store_false",
                        help="Do not ask for confirmation.")
    args = parser.parse_args()

    if not os.path.isfile(args.config):
        parser.error(f"cannot open '{args.config}': no such file or directory")

    config = ConfigParser()
    config.read(args.config)

    ora_interpro_uri = config["oracle"]["ipro-interpro"]
    interpro.database.update_database(uri=ora_interpro_uri,
                                      name=args.name,
                                      version=args.version,
                                      date=args.date,
                                      by_name=args.by_name,
                                      confirm=args.confirm)


def run_interproscan_manager():
    parser = ArgumentParser(description="InterProScan matches calculation")
    parser.add_argument("config", metavar="main.conf",
                        help="Configuration file.")

    subparsers = parser.add_subparsers(dest="mode", help="mode", required=True)

    parser_import = subparsers.add_parser("import",
                                          help="import sequences from UniParc")
    parser_import.add_argument("--top-up", action="store_true", default=False,
                               help="import new sequences instead of importing"
                                    " all sequences (default: off)")

    parser_clean = subparsers.add_parser("clean", help="delete obsolete data")
    parser_clean.add_argument("-a", "--analyses", nargs="*", default=[],
                              type=int, help="ID of analyses to clean "
                                             "(default: all)")

    parser_search = subparsers.add_parser("search", help="search sequences")
    parser_search.add_argument("--dry-run", action="store_true", default=False,
                               help="show the number of jobs to run and exit "
                                    "(default: off)")
    parser_search.add_argument("-l", "--list", action="store_true",
                               default=False, help="list active analyses "
                                                   "and exit (default: off)")
    parser_search.add_argument("-a", "--analyses", nargs="*", default=[],
                               type=int, help="ID of analyses to run "
                                              "(default: all)")
    parser_search.add_argument("-e", "--exclude", nargs="*", default=[],
                               type=int, help="ID of analyses to exclude")
    parser_search.add_argument("-t", "--threads", type=int, default=8,
                               help="number of job monitoring threads "
                                    "(default: 8)")
    parser_search.add_argument("--concurrent-jobs", type=int, default=1000,
                               help="maximum number of concurrent "
                                    "running jobs (default: 1000)")
    parser_search.add_argument("--max-jobs", type=int, default=-1,
                               help="maximum number of job to run "
                                    "per analysis (default: off)")
    parser_search.add_argument("--max-retries", type=int, default=-0,
                               help="maximum number of attempts to re-run "
                                    "a job after it fails (default: 0)")
    parser_search.add_argument("--keep", choices=["none", "failed", "all"],
                               default="none",
                               help="keep jobs' input/output files "
                                    "(default: none)")
    args = parser.parse_args()

    if not os.path.isfile(args.config):
        parser.error(f"cannot open '{args.config}': no such file or directory")

    config = ConfigParser()
    config.read(args.config)

    if not os.path.isfile(config["misc"]["analyses"]):
        parser.error(f"cannot open '{config['misc']['members']}': "
                     f"no such file or directory")

    iscn_iprscan_uri = config["oracle"]["iscn-iprscan"]
    iscn_uniparc_uri = config["oracle"]["iscn-uniparc"]
    unpr_uniparc_uri = config["oracle"]["unpr-uapro"]

    if args.mode == "import":
        interproscan.database.import_uniparc(ispro_uri=iscn_uniparc_uri,
                                             uniparc_uri=unpr_uniparc_uri,
                                             top_up=args.top_up)
    elif args.mode == "clean":
        interproscan.database.clean_tables(iscn_iprscan_uri, args.analyses)

    elif args.mode == "search":
        if args.list:
            analyses = interproscan.database.get_analyses(iscn_iprscan_uri)
            for analysis_id in sorted(analyses,
                                      key=lambda k: (analyses[k]["name"], k)):
                name = analyses[analysis_id]["name"]
                version = analyses[analysis_id]["version"]
                print(f"{analysis_id:>4}\t{name:<30}\t{version}")

            return

        if not args.dry_run:
            interproscan.database.rebuild_indexes(uri=iscn_iprscan_uri,
                                                  analysis_ids=args.analyses)

        analyses_config = ConfigParser()
        analyses_config.read(config["misc"]["analyses"])

        analyses_configs = {}
        for analysis in analyses_config.sections():
            analyses_configs[analysis] = {}

            for option, value in analyses_config.items(analysis):
                analyses_configs[analysis][option] = int(value)

        # Options for analyses without a custom config
        job_cpu = int(analyses_config["DEFAULT"]["job_cpu"])
        job_mem = int(analyses_config["DEFAULT"]["job_mem"])
        job_size = int(analyses_config["DEFAULT"]["job_size"])
        job_timeout = int(analyses_config["DEFAULT"]["job_timeout"])
        scheduler, queue = parse_scheduler(config["misc"]["scheduler"])

        interproscan.manager.run(uri=iscn_iprscan_uri,
                                 work_dir=config["misc"]["match_calc_dir"],
                                 temp_dir=config["misc"]["match_calc_dir"],
                                 # Default config
                                 job_cpu=job_cpu,
                                 job_mem=job_mem,
                                 job_size=job_size,
                                 job_timeout=job_timeout,
                                 # Custom configs
                                 config=analyses_configs,
                                 # Performs a dry run
                                 dry_run=args.dry_run,
                                 # Job scheduler/queue
                                 scheduler=scheduler,
                                 queue=queue,
                                 # Resubmit a job if it fails due to memory
                                 infinite_mem=True,
                                 # Attempts to re-run a failed job (non-memory)
                                 max_retries=args.max_retries,
                                 # Concurrent jobs
                                 max_running_jobs=args.concurrent_jobs,
                                 # Max jobs submitted per analysis
                                 max_jobs_per_analysis=args.max_jobs,
                                 # Number of monitoring threads
                                 pool_threads=args.threads,
                                 # Analyses to perform
                                 analyses=args.analyses,
                                 # Analyses to exclude
                                 exclude=args.exclude,
                                 # Debug options
                                 keep_files=args.keep)


def parse_scheduler(value: str) -> tuple[str, str | None]:
    values = value.split(":")
    if len(values) == 2:
        return values[0], values[1]
    elif len(values) == 1:
        return values[0], None
    raise ValueError(value)<|MERGE_RESOLUTION|>--- conflicted
+++ resolved
@@ -71,11 +71,7 @@
             fn=pronto.protein.import_proteins,
             args=(ora_ipr_uri, pg_ipr_uri),
             name="proteins",
-<<<<<<< HEAD
             scheduler=dict(type=scheduler, queue=queue, mem=1000, hours=3)
-=======
-            scheduler=dict(type="lsf", mem=1000, queue=lsf_queue),
->>>>>>> 32e2ed7a
         ),
         Task(
             fn=pronto.match.export,
