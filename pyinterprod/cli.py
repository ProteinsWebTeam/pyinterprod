import os
import sys
from argparse import ArgumentParser
from configparser import ConfigParser, NoOptionError

from mundone import Task, Workflow

from pyinterprod import interpro, interproscan, pronto, uniprot
from pyinterprod.interpro.clan import update_cdd_clans, update_hmm_clans


def get_pronto_tasks(ora_ipr_uri: str,
                     ora_swp_uri: str | None,
                     ora_goa_uri: str,
                     ora_pdbe_uri: str,
                     pg_ipr_uri: str,
                     data_dir: str,
                     temp_dir: str,
                     scheduler: str,
                     queue: str) -> list[Task]:
    """
    Create the list of tasks to update the Pronto database
    :param ora_ipr_uri: connection string of InterPro Oracle database
    :param ora_swp_uri: connection string of Swiss-Prot Oracle database
    :param ora_goa_uri: connection string of GOA Oracle database
    :param ora_pdbe_uri: connection string of PDBe Oracle database
    :param pg_ipr_uri: connection string of Pronto PostgreSQL database
    :param data_dir: path to directory to store/load data files
    :param temp_dir: path to temporary directory for transient files
    :param scheduler: job scheduler
    :param queue: job queue/partition
    """
    names_db = os.path.join(data_dir, "names.sqlite")
    matches_file = os.path.join(data_dir, "matches")
    tasks = [
        Task(
            fn=pronto.match.create_match_table,
            args=(pg_ipr_uri,),
            name="init-matches",
            scheduler=dict(type=scheduler, queue=queue, mem=100, hours=1)
        ),

        # Data from GOAPRO
        Task(
            fn=pronto.goa.import_annotations,
            args=(ora_goa_uri, pg_ipr_uri),
            name="go-terms",
            scheduler=dict(type=scheduler, queue=queue, mem=500, hours=1)
        ),
        Task(
            fn=pronto.goa.import_go_constraints,
            args=(ora_goa_uri, pg_ipr_uri),
            name="go-constraints",
            scheduler=dict(type=scheduler, queue=queue, mem=500, hours=1)
        ),

        # Data from PDBE
        Task(
            fn=pronto.match.import_pdb_matches,
            args=(ora_pdbe_uri, ora_ipr_uri, pg_ipr_uri),
            name="structures",
            scheduler=dict(type=scheduler, queue=queue, mem=1000, hours=6)
        ),
    ]

    if ora_swp_uri:
        # Import data from Swiss-Prot database
        swp_tasks = [
            Task(
                fn=pronto.protein.import_similarity_comments,
                args=(ora_swp_uri, pg_ipr_uri),
                name="proteins-similarities",
                scheduler=dict(type=scheduler, queue=queue, mem=100, hours=3)
            ),
            Task(
                fn=pronto.protein.import_protein_names,
                args=(ora_swp_uri, pg_ipr_uri, names_db),
                kwargs=dict(tmpdir=temp_dir),
                name="proteins-names",
                scheduler=dict(type=scheduler, queue=queue, mem=2000, hours=24)
            ),
            Task(
                fn=pronto.protein.import_protein_pubmed,
                args=(ora_swp_uri, pg_ipr_uri),
                name="proteins-pubmed",
                scheduler=dict(type=scheduler, queue=queue, mem=1000, hours=3)
            ),
            Task(
                fn=pronto.proteome.import_proteomes,
                args=(ora_swp_uri, pg_ipr_uri),
                name="proteomes",
                scheduler=dict(type=scheduler, queue=queue, mem=100, hours=6)
            ),
        ]
    else:
        swp_tasks = []

    return tasks + swp_tasks + [
        # Data from IPPRO
        Task(
            fn=pronto.database.import_databases,
            args=(ora_ipr_uri, pg_ipr_uri),
            name="databases",
            scheduler=dict(type=scheduler, queue=queue, mem=100, hours=1)
        ),
        Task(
            fn=pronto.protein.import_proteins,
            args=(ora_ipr_uri, pg_ipr_uri),
            name="proteins",
            scheduler=dict(type=scheduler, queue=queue, mem=1000, hours=6)
        ),
        Task(
            fn=pronto.match.export,
            args=(ora_ipr_uri, matches_file),
            kwargs=dict(tmpdir=temp_dir),
            name="export-matches",
            scheduler=dict(type=scheduler, queue=queue, mem=4000, hours=24)
        ),
        Task(
            fn=pronto.match.insert_fmatches,
            args=(ora_ipr_uri, pg_ipr_uri),
            name="insert-fmatches",
            scheduler=dict(type=scheduler, queue=queue, mem=1000, hours=3),
            requires=["databases", "init-matches"]
        ),
        Task(
            fn=pronto.match.insert_matches,
            args=(pg_ipr_uri, matches_file),
            kwargs=dict(processes=8),
            name="insert-matches",
            scheduler=dict(type=scheduler, queue=queue, cpu=8, mem=8000,
                           hours=6),
            requires=["databases", "export-matches", "init-matches"]
        ),
        Task(
            fn=pronto.match.finalize_match_table,
            args=(pg_ipr_uri,),
            name="index-matches",
            scheduler=dict(type=scheduler, queue=queue, mem=100, hours=18),
            requires=["insert-fmatches", "insert-matches"]
        ),
        Task(
            fn=pronto.match.insert_signature2protein,
            args=(pg_ipr_uri, names_db, matches_file),
            kwargs=dict(processes=8, tmpdir=temp_dir),
            name="insert-signature2proteins",
            scheduler=dict(type=scheduler, queue=queue, cpu=8, mem=4000,
                           hours=12),
            # We only need proteins-names if importing data from Swiss-Prot
            # However, we always need the latest matches file
            requires=(["export-matches"] +
                      (["proteins-names"] if ora_swp_uri else []))
        ),
        Task(
            fn=pronto.match.finalize_signature2protein,
            args=(pg_ipr_uri,),
            name="index-signature2proteins",
            scheduler=dict(type=scheduler, queue=queue, mem=100, hours=12),
            requires=["insert-signature2proteins"]
        ),
        Task(
            fn=pronto.signature.insert_signatures,
            args=(ora_ipr_uri, pg_ipr_uri, matches_file),
            kwargs=dict(processes=8),
            name="signatures",
            scheduler=dict(type=scheduler, queue=queue, cpu=8, mem=16000,
                           hours=6),
            requires=["databases", "export-matches"]
        ),
        Task(
            fn=pronto.taxon.import_taxonomy,
            args=(ora_ipr_uri, pg_ipr_uri),
            name="taxonomy",
            scheduler=dict(type=scheduler, queue=queue, mem=2000, hours=12),
        ),
        Task(
            fn=pronto.database.set_ready,
            args=(ora_ipr_uri,),
            name="ready",
            requires=["taxonomy", "index-signature2proteins", "index-matches",
                      "proteins",  "go-terms", "go-constraints", "signatures",
                      "structures"] + [t.name for t in swp_tasks]
        ),
    ]


def check_ispro():
    parser = ArgumentParser(description="Check matches/sites status in ISPRO")
    parser.add_argument("config",
                        metavar="main.conf",
                        help="configuration file")
    parser.add_argument("-t", "--type",
                        default="matches",
                        choices=("matches", "sites"),
                        help="type of data to check (default: matches)")
    parser.add_argument("-s", "--status",
                        default="production",
                        choices=("active", "all", "production"),
                        help="status of analyses to check "
                             "(default: production)")
    args = parser.parse_args()

    if not os.path.isfile(args.config):
        parser.error(f"cannot open '{args.config}': "
                     f"no such file or directory")

    config = ConfigParser()
    config.read(args.config)

    ora_iprscan_uri = config["oracle"]["ipro-iprscan"]
    interpro.iprscan.check_ispro(ora_iprscan_uri, args.type, args.status)


def run_clan_update():
    parser = ArgumentParser(description="Update clans and run "
                                        "profile-profile alignments")
    parser.add_argument("config",
                        metavar="main.conf",
                        help="global configuration file")
    parser.add_argument("databases",
                        metavar="DATABASE",
                        nargs="+",
                        help="database(s) to update")
    parser.add_argument("-t", "--threads", type=int,
                        help="number of alignment workers")
    parser.add_argument("-T", "--tempdir",
                        help="directory to use for temporary files")
    args = parser.parse_args()

    if not os.path.isfile(args.config):
        parser.error(f"cannot open '{args.config}': "
                     f"no such file or directory")

    config = ConfigParser()
    config.read(args.config)

    if not os.path.isfile(config["misc"]["members"]):
        parser.error(f"cannot open '{config['misc']['members']}': "
                     f"no such file or directory")

    options = ConfigParser()
    options.read(config["misc"]["members"])

    ora_interpro_uri = config["oracle"]["ipro-interpro"]
    db_names = list(set(args.databases))
    databases = interpro.database.get_databases(ora_interpro_uri, db_names)

    kwargs = {
        "threads": args.threads,
        "tmpdir": args.tempdir
    }

    for dbname, database in databases.items():
        params = options[dbname]
        if dbname == "cdd":
            update_cdd_clans(ora_interpro_uri, database,
                             cddmasters=params["fasta"],
                             cddid=params["summary"],
                             fam2supfam=params["members"],
                             **kwargs)
        else:
            update_hmm_clans(ora_interpro_uri, database, params["hmm"],
                             **dict(params),
                             **kwargs)


def run_hmm_update():
    parser = ArgumentParser(description="Update HMMs")
    parser.add_argument("config",
                        metavar="main.conf",
                        help="global configuration file")
    parser.add_argument("databases",
                        metavar="DATABASE",
                        nargs="+",
                        help="database(s) to update")
    args = parser.parse_args()

    if not os.path.isfile(args.config):
        parser.error(f"cannot open '{args.config}': "
                     f"no such file or directory")

    config = ConfigParser()
    config.read(args.config)

    if not os.path.isfile(config["misc"]["members"]):
        parser.error(f"cannot open '{config['misc']['members']}': "
                     f"no such file or directory")

    options = ConfigParser()
    options.read(config["misc"]["members"])

    db_names = list(set(args.databases))
    ora_interpro_uri = config["oracle"]["ipro-interpro"]
    databases = interpro.database.get_databases(ora_interpro_uri, db_names)

    for dbname, database in databases.items():
        hmmfile = options[dbname]["hmm"]
        mapfile = options[dbname].get("mapping")
        interpro.hmm.update(ora_interpro_uri, database, hmmfile, mapfile)


def run_member_db_update():
    parser = ArgumentParser(description="InterPro member database update")
    parser.add_argument("config",
                        metavar="main.conf",
                        help="global configuration file")
    parser.add_argument("databases",
                        metavar="DATABASE",
                        nargs="+",
                        help="database(s) to update")
    parser.add_argument("-t", "--tasks",
                        nargs="*",
                        default=None,
                        metavar="TASK",
                        help="tasks to run")
    parser.add_argument("--dry-run",
                        action="store_true",
                        default=False,
                        help="list tasks to run and exit")
    parser.add_argument("--detach",
                        action="store_true",
                        help="enqueue tasks to run and exit")
    args = parser.parse_args()

    if not os.path.isfile(args.config):
        parser.error(f"cannot open '{args.config}': "
                     f"no such file or directory")

    config = ConfigParser()
    config.read(args.config)

    if not os.path.isfile(config["misc"]["members"]):
        parser.error(f"cannot open '{config['misc']['members']}': "
                     f"no such file or directory")

    options = ConfigParser()
    options.read(config["misc"]["members"])

    db_names = list(set(args.databases))

    ora_interpro_uri = config["oracle"]["ipro-interpro"]
    ora_iprscan_uri = config["oracle"]["ipro-iprscan"]
    ora_goa_uri = config["oracle"]["unpr-goapro"]
    ora_pdbe_uri = config["oracle"]["pdbe"]
    pg_uri = config["postgresql"]["pronto"]

    uniprot_version = config["uniprot"]["version"]
    emails = dict(config["emails"])
    pronto_url = config["misc"]["pronto_url"]
    data_dir = config["misc"]["data_dir"]
    scheduler, queue = parse_scheduler(config["misc"]["scheduler"])
    temp_dir = config["misc"]["temporary_dir"]
    wflow_dir = config["misc"]["workflows_dir"]

    databases = interpro.database.get_databases(uri=ora_interpro_uri,
                                                names=db_names,
                                                expects_new=True)
    member_dbs = []
    feature_dbs = []
    non_ipm_dbs = []
    site_dbs = []
    model_sources = {}
    toad_sources = {}
    go_sources = []
    for dbname, db in databases.items():
        if db.is_member_db or db.is_feature_db:
            props = {}

            # We usually need a source for signatures
            if dbname in options:
                props = options[dbname]
            elif dbname in ("coils", "mobidblt"):
                # Exception for feature databases without data files
                pass
            else:
                parser.error(f"{config['misc']['members']}: "
                             f"missing database '{dbname}'")

            model_sources[db.identifier] = props
            try:
                toad_sources[db.identifier] = options.get("toad", dbname)
            except NoOptionError:
                pass

            if db.analysis_id is None:
                # No analysis ID in ISPRO
                non_ipm_dbs.append(db)
            elif db.is_member_db:
                member_dbs.append(db)
            elif db.is_feature_db:
                feature_dbs.append(db)

            try:
                go_source = props["go-terms"]
            except KeyError:
                if dbname in ("ncbifam", "panther"):
                    parser.error(f"Missing go-terms property for {db.name}")
            else:
                go_sources.append((dbname, go_source))

        if db.has_site_matches:
            site_dbs.append(db)

    if len(member_dbs + feature_dbs + non_ipm_dbs + site_dbs) == 0:
        parser.error("No database to update")

    tasks = []

    if member_dbs or feature_dbs or site_dbs:
        tasks += [
            Task(
                fn=interpro.iprscan.import_matches_or_sites,
                args=(ora_iprscan_uri, "matches"),
                kwargs=dict(databases=member_dbs + feature_dbs + site_dbs,
                            force=True,
                            threads=8),
                name="update-ipm-matches",
                scheduler=dict(type=scheduler, queue=queue, mem=100, hours=48)
            )
        ]
        ipm_dependencies = ["update-ipm-matches"]
    else:
        ipm_dependencies = []

    if member_dbs:
        tasks += [
            Task(
                fn=interpro.signature.add_staging,
                args=(ora_interpro_uri, [(db, model_sources[db.identifier])
                                         for db in member_dbs]),
                name="load-signatures",
                scheduler=dict(type=scheduler, queue=queue, mem=500, hours=1),
            ),
            Task(
                fn=interpro.signature.track_signature_changes,
                args=(ora_interpro_uri, pg_uri, member_dbs, data_dir),
                name="track-changes",
                scheduler=dict(type=scheduler, queue=queue, mem=4000, hours=1),
                requires=["load-signatures"]
            ),
            Task(
                fn=interpro.signature.delete_obsoletes,
                args=(ora_interpro_uri, member_dbs),
                name="delete-obsoletes",
                scheduler=dict(type=scheduler, queue=queue, mem=100, hours=24),
                requires=["track-changes"]
            ),
            Task(
                fn=interpro.signature.update_signatures,
                args=(ora_interpro_uri, go_sources),
                name="update-signatures",
                scheduler=dict(type=scheduler, queue=queue, mem=100, hours=2),
                requires=["delete-obsoletes"]
            ),
            Task(
                fn=interpro.match.update_database_matches,
                args=(ora_interpro_uri, member_dbs),
                name="update-matches",
                scheduler=dict(type=scheduler, queue=queue, mem=100, hours=24),
                requires=ipm_dependencies + ["update-signatures"]
            ),
            Task(
                fn=interpro.match.rebuild_indexes,
                args=(ora_interpro_uri, "MATCH"),
                name="index-matches",
                scheduler=dict(type=scheduler, queue=queue, mem=100, hours=12),
                requires=["update-matches"]
            ),
            Task(
                fn=interpro.match.insert_toad_matches,
                args=(ora_interpro_uri, member_dbs, toad_sources),
                name="update-tmatches",
                scheduler=dict(type=scheduler, queue=queue, mem=24000, hours=24),
                requires=["update-signatures"]
            ),
            Task(
                fn=interpro.match.update_variant_matches,
                args=(ora_interpro_uri,),
                name="update-varsplic",
                scheduler=dict(type=scheduler, queue=queue, mem=100, hours=2),
                requires=ipm_dependencies + ["update-signatures"]
            )
        ]

        for db in member_dbs:
            if db.name.lower() == "pfam":
                props = model_sources[db.identifier]
                tasks += [
                    Task(
                        fn=interpro.signature.contrib.pfam.persist_pfam_a,
                        args=(ora_interpro_uri, props["seed"], props["full"]),
                        name="persist-pfam-a",
                        scheduler=dict(type=scheduler, queue=queue, mem=24000,
                                       hours=6),
                        requires=ipm_dependencies + ["update-signatures"]
                    ),
                    Task(
                        fn=interpro.signature.contrib.pfam.persist_pfam_c,
                        args=(ora_interpro_uri, props["clans"]),
                        name="persist-pfam-c",
                        scheduler=dict(type=scheduler, queue=queue, mem=500,
                                       hours=1),
                        requires=ipm_dependencies + ["update-signatures"]
                    ),
                ]
                break

    feature_dbs += non_ipm_dbs
    if feature_dbs:
        tasks += [
            Task(
                fn=interpro.signature.update_features,
                args=(ora_interpro_uri, [(db, model_sources[db.identifier])
                                         for db in feature_dbs]),
                name="update-features",
                scheduler=dict(type=scheduler, queue=queue, mem=1000, hours=2),
                requires=ipm_dependencies
            ),
            Task(
                fn=interpro.match.update_database_feature_matches,
                args=(ora_interpro_uri, feature_dbs),
                name="update-fmatches",
                scheduler=dict(type=scheduler, queue=queue, mem=500, hours=4),
                requires=["update-features"]
            ),
            Task(
                fn=interpro.match.rebuild_indexes,
                args=(ora_interpro_uri, "FEATURE_MATCH"),
                name="index-fmatches",
                scheduler=dict(type=scheduler, queue=queue, mem=100, hours=12),
                requires=["update-fmatches"]
            )
        ]

    if site_dbs:
        if member_dbs:
            req = ["update-ipm-sites", "update-matches"]
        else:
            req = ["update-ipm-sites"]

        tasks += [
            Task(
                fn=interpro.iprscan.import_matches_or_sites,
                args=(ora_iprscan_uri, "sites"),
                kwargs=dict(databases=site_dbs, force=True, threads=2),
                name="update-ipm-sites",
                scheduler=dict(type=scheduler, queue=queue, mem=100, hours=72),
            ),
            Task(
                fn=interpro.match.update_database_site_matches,
                args=(ora_interpro_uri, site_dbs),
                name="update-sites",
                scheduler=dict(type=scheduler, queue=queue, mem=100, hours=12),
                requires=req
            ),
            Task(
                fn=interpro.match.rebuild_indexes,
                args=(ora_interpro_uri, "SITE_MATCH"),
                name="index-sites",
                scheduler=dict(type=scheduler, queue=queue, mem=100, hours=12),
                requires=["update-sites"]
            )
        ]

    if member_dbs:
        # Adding Pronto tasks
        after_pronto = []
        for t in get_pronto_tasks(ora_interpro_uri, None,
                                  ora_goa_uri, ora_pdbe_uri, pg_uri,
                                  data_dir, temp_dir, scheduler, queue):
            # Adding 'pronto-' prefix
            t.name = f"pronto-{t.name}"
            if t.requires:
                t.requires = {f"pronto-{r}" for r in t.requires}
            else:
                # Task without dependency:
                # add one, so it's submitted at the end of the protein update
                t.requires = {"update-matches"}

            tasks.append(t)
            after_pronto.append(t.name)

        tasks += [
            Task(
                fn=interpro.report.send_db_update_report,
                args=(ora_interpro_uri, pg_uri, member_dbs, data_dir,
                      pronto_url, emails),
                name="send-report",
                scheduler=dict(type=scheduler, queue=queue, mem=4000, hours=4),
                requires=after_pronto
            ),
        ]

    # Base Mundone database on UniProt version and on the name/version
    # of updated member databases
    versions = [uniprot_version]
    for db in sorted(databases.values(), key=lambda k: k.name.lower()):
        versions.append(f"{db.name.lower().replace(' ', '')}{db.version}")

    database = os.path.join(wflow_dir, f"{'_'.join(versions)}.sqlite")
    with Workflow(tasks, dir=wflow_dir, database=database) as wf:
        if wf.run(args.tasks, dry_run=args.dry_run, monitor=not args.detach):
            sys.exit(0)
        else:
            sys.exit(1)


def run_pronto_update():
    parser = ArgumentParser(description="InterPro Pronto update")
    parser.add_argument("config",
                        metavar="main.conf",
                        help="configuration file")
    parser.add_argument("-t", "--tasks",
                        nargs="*",
                        default=None,
                        metavar="TASK",
                        help="tasks to run")
    parser.add_argument("--dry-run",
                        action="store_true",
                        default=False,
                        help="list tasks to run and exit")
    parser.add_argument("--detach",
                        action="store_true",
                        help="enqueue tasks to run and exit")
    args = parser.parse_args()

    if not os.path.isfile(args.config):
        parser.error(f"cannot open '{args.config}': no such file or directory")

    config = ConfigParser()
    config.read(args.config)

    ora_interpro_uri = config["oracle"]["ipro-interpro"]
    ora_goa_uri = config["oracle"]["unpr-goapro"]
    ora_swpread_uri = config["oracle"]["unpr-swpread"]
    ora_pdbe_uri = config["oracle"]["pdbe"]
    pg_uri = config["postgresql"]["pronto"]
    uniprot_version = config["uniprot"]["version"]
    data_dir = config["misc"]["data_dir"]
    scheduler, queue = parse_scheduler(config["misc"]["scheduler"])
    temp_dir = config["misc"]["temporary_dir"]
    wflow_dir = config["misc"]["workflows_dir"]

    tasks = get_pronto_tasks(ora_interpro_uri, ora_swpread_uri, ora_goa_uri,
                             ora_pdbe_uri, pg_uri, data_dir, temp_dir,
                             scheduler, queue)

    database = os.path.join(wflow_dir, f"{uniprot_version}_pronto.sqlite")
    with Workflow(tasks, dir=wflow_dir, database=database) as wf:
        if wf.run(args.tasks, dry_run=args.dry_run, monitor=not args.detach):
            sys.exit(0)
        else:
            sys.exit(1)


def run_uniprot_update():
    parser = ArgumentParser(description="InterPro protein update")
    parser.add_argument("config",
                        metavar="main.conf",
                        help="configuration file")
    parser.add_argument("-t", "--tasks",
                        nargs="*",
                        default=None,
                        metavar="TASK",
                        help="tasks to run")
    parser.add_argument("--dry-run",
                        action="store_true",
                        default=False,
                        help="list tasks to run and exit")
    parser.add_argument("--detach",
                        action="store_true",
                        help="enqueue tasks to run and exit")
    args = parser.parse_args()

    if not os.path.isfile(args.config):
        parser.error(f"cannot open '{args.config}': no such file or directory")

    config = ConfigParser()
    config.read(args.config)

    ora_interpro_uri = config["oracle"]["ipro-interpro"]
    ora_iprscan_uri = config["oracle"]["ipro-iprscan"]
    ora_uniparc_uri = config["oracle"]["ipro-uniparc"]
    ora_goa_uri = config["oracle"]["unpr-goapro"]
    ora_swpread_uri = config["oracle"]["unpr-swpread"]
    ora_uaread_uri = config["oracle"]["unpr-uaread"]
    ora_pdbe_uri = config["oracle"]["pdbe"]
    pg_uri = config["postgresql"]["pronto"]

    uniprot_version = config["uniprot"]["version"]
    xrefs_dir = config["uniprot"]["xrefs"]

    emails = dict(config["emails"])

    pronto_url = config["misc"]["pronto_url"]
    data_dir = config["misc"]["data_dir"]
    scheduler, queue = parse_scheduler(config["misc"]["scheduler"])
    temp_dir = config["misc"]["temporary_dir"]
    wflow_dir = config["misc"]["workflows_dir"]

    tasks = [
        # Data from UAREAD
        Task(
            fn=uniprot.uniparc.update_proteins,
            args=(ora_uniparc_uri, ora_uaread_uri),
            kwargs=dict(top_up=True),
            name="update-uniparc-proteins",
            scheduler=dict(type=scheduler, queue=queue, mem=100, hours=6),
        ),
        Task(
            fn=uniprot.uniparc.update_xrefs,
            args=(ora_uniparc_uri, ora_uaread_uri),
            name="update-uniparc-xrefs",
            scheduler=dict(type=scheduler, queue=queue, mem=1000, hours=36),
        ),

        # Data from UniProt
        Task(
            fn=interpro.taxonomy.refresh_taxonomy,
            args=(ora_interpro_uri, ora_swpread_uri),
            name="taxonomy",
            scheduler=dict(type=scheduler, queue=queue, mem=500, hours=1),
        ),
        Task(
            fn=interpro.signature.export_swissprot_descriptions,
            args=(pg_uri, data_dir),
            name="swissprot-de",
            # TODO: review and update
            scheduler=dict(type=scheduler, queue=queue, mem=10000, hours=3),
        ),
        Task(
            fn=uniprot.unirule.update_signatures,
            args=(config["uniprot"]["unirule"], ora_interpro_uri),
            name="unirule",
            scheduler=dict(type=scheduler, queue=queue, mem=500, hours=1),
        ),

        # Data from ISPRO
        Task(
            fn=interpro.iprscan.import_matches_or_sites,
            args=(ora_iprscan_uri, "matches"),
            kwargs=dict(force=True, threads=8),
            name="update-ipm-matches",
            scheduler=dict(type=scheduler, queue=queue, mem=100, hours=72),
            requires=["update-uniparc-proteins"]
        ),
        Task(
            fn=interpro.iprscan.import_matches_or_sites,
            args=(ora_iprscan_uri, "sites"),
            kwargs=dict(force=True, threads=2),
            name="update-ipm-sites",
            scheduler=dict(type=scheduler, queue=queue, mem=100, hours=72),
            requires=["update-uniparc-proteins"]
        ),

        # Data from flat files
        Task(
            fn=interpro.protein.track_changes,
            args=(ora_interpro_uri,
                  config["uniprot"]["swiss-prot"],
                  config["uniprot"]["trembl"],
                  uniprot_version,
                  config["uniprot"]["date"],
                  data_dir),
            kwargs=dict(tmpdir=temp_dir),
            name="update-proteins",
            scheduler=dict(type=scheduler, queue=queue, mem=4000, hours=15),
        ),

        # Update IPPRO
        Task(
            fn=interpro.protein.delete_obsoletes,
            args=(ora_interpro_uri,),
            kwargs=dict(truncate=True),
            name="delete-proteins",
            scheduler=dict(type=scheduler, queue=queue, mem=100, hours=96),
            requires=["update-proteins"]
        ),
        Task(
            fn=interpro.protein.check_proteins_to_scan,
            args=(ora_interpro_uri,),
            name="check-proteins",
            scheduler=dict(type=scheduler, queue=queue, mem=100, hours=5),
            requires=["delete-proteins", "update-uniparc-proteins",
                      "update-uniparc-xrefs"]
        ),
        Task(
            fn=interpro.match.update_matches,
            args=(ora_interpro_uri,),
            name="update-matches",
            scheduler=dict(type=scheduler, queue=queue, mem=1000, hours=24),
            requires=["check-proteins", "update-ipm-matches"]
        ),
        Task(
            fn=interpro.match.update_feature_matches,
            args=(ora_interpro_uri,),
            name="update-fmatches",
            scheduler=dict(type=scheduler, queue=queue, mem=100, hours=3),
            requires=["update-matches"]
        ),
<<<<<<< HEAD
        Task(
            fn=interpro.match.update_toad_matches,
            args=(ora_interpro_uri,),
            name="update-tmatches",
            scheduler=dict(type=scheduler, queue=queue, mem=100, hours=3),
            requires=["update-matches"]
        ),
=======
    ]

    # Adding Pronto tasks
    after_pronto = []
    for t in get_pronto_tasks(ora_interpro_uri, ora_swpread_uri, ora_goa_uri,
                              ora_pdbe_uri, pg_uri, data_dir, temp_dir,
                              scheduler, queue):
        # Adding 'pronto-' prefix
        t.name = f"pronto-{t.name}"
        if t.requires:
            t.requires = {f"pronto-{r}" for r in t.requires}
        else:
            # Task without dependency:
            # add some, so it's submitted at the end of the protein update
            t.requires = {"swissprot-de", "taxonomy", "unirule",
                          "update-fmatches"}

        after_pronto.append(t.name)
        tasks.append(t)
>>>>>>> ddab5bea

    tasks += [
        # Generate and send report to curators
        Task(
            fn=interpro.report.send_prot_update_report,
            args=(ora_interpro_uri, pg_uri, data_dir, pronto_url, emails),
            name="send-report",
            scheduler=dict(type=scheduler, queue=queue, mem=4000, hours=4),
            requires=after_pronto
        ),

        # Data for UniProt
        Task(
            fn=uniprot.unirule.report_integration_changes,
            args=(ora_interpro_uri, emails),
            name="report-changes",
            scheduler=dict(type=scheduler, queue=queue, mem=2000, hours=1),
            requires=["update-matches"]
        ),
        Task(
            fn=uniprot.aa.create_aa_alignment,
            args=(ora_iprscan_uri,),
            name="aa-alignment",
            scheduler=dict(type=scheduler, queue=queue, mem=100, hours=8),
            # Actually depends on update-ipm-matches
            requires=["update-matches"]
        ),
        Task(
            fn=uniprot.aa.create_aa_iprscan,
            args=(ora_iprscan_uri,),
            name="aa-iprscan",
            scheduler=dict(type=scheduler, queue=queue, mem=100, hours=36),
            # Actually depends on update-ipm-matches, but better to wait
            # until update-matches is over
            requires=["update-matches"]
        ),
        Task(
            fn=uniprot.aa.create_xref_summary,
            args=(ora_interpro_uri,),
            name="xref-summary",
            scheduler=dict(type=scheduler, queue=queue, mem=100, hours=8),
            # `report-changes` uses XREF_SUMMARY, so we need to wait
            # until it completes before re-creating the table
            requires=["report-changes"]
        ),
        Task(
            fn=uniprot.xrefs.export,
            args=(ora_interpro_uri, xrefs_dir, emails),
            name="export-xrefs",
            scheduler=dict(type=scheduler, queue=queue, mem=1000, hours=6),
            requires=["xref-summary"]
        ),
        Task(
            fn=uniprot.aa.create_xref_condensed,
            args=(ora_interpro_uri,),
            name="xref-condensed",
            scheduler=dict(type=scheduler, queue=queue, mem=100, hours=12),
            requires=["update-matches"]
        ),
        Task(
            fn=uniprot.sib.export,
            args=(ora_interpro_uri, emails),
            name="export-sib",
            scheduler=dict(type=scheduler, queue=queue, mem=100, hours=3),
            requires=["xref-condensed"]
        ),
        Task(
            fn=uniprot.aa.export_repr_domains,
            args=(ora_interpro_uri,
                  # File created during the Pronto update
                  os.path.join(data_dir, "matches"),
                  os.path.join(xrefs_dir, "representative-domains.tsv"),
                  emails),
            kwargs=dict(processes=8),
            name="repr-domains",
            scheduler=dict(type=scheduler, queue=queue, cpu=8, mem=4000, hours=48),
            requires=["pronto-export-matches"]
        ),
        Task(
            fn=uniprot.unirule.ask_to_snapshot,
            args=(ora_interpro_uri, emails),
            name="notify-interpro",
            scheduler=dict(type=scheduler, queue=queue, mem=100, hours=1),
            requires=["aa-alignment", "aa-iprscan", "xref-condensed",
                      "xref-summary", "update-fmatches"]
        ),

        # Not urgent tasks (can be run after everything else)
        Task(
            fn=interpro.match.update_variant_matches,
            args=(ora_interpro_uri,),
            name="update-varsplic",
            scheduler=dict(type=scheduler, queue=queue, mem=100, hours=1),
            requires=["update-ipm-matches"]
        ),
        Task(
            fn=interpro.match.update_site_matches,
            args=(ora_interpro_uri,),
            name="update-sites",
            scheduler=dict(type=scheduler, queue=queue, mem=100, hours=6),
            requires=["update-ipm-sites", "update-matches"]
        ),
    ]

    database = os.path.join(wflow_dir, f"{uniprot_version}.sqlite")
    with Workflow(tasks, dir=wflow_dir, database=database) as wf:
        if wf.run(args.tasks, dry_run=args.dry_run, monitor=not args.detach):
            sys.exit(0)
        else:
            sys.exit(1)


def update_database():
    parser = ArgumentParser(description="InterPro pre-member database update")
    parser.add_argument("config", metavar="main.conf",
                        help="Configuration file.")
    parser.add_argument("-n", "--name", required=True,
                        help="Name of member database.")
    parser.add_argument("-d", "--date", required=True,
                        help="Release date of member database "
                             "(format: YYYY-MM-DD).")
    parser.add_argument("-v", "--version", required=True,
                        help="Release version of member database.")
    parser.add_argument("--by-name", action="store_true",
                        help="Query ISPRO using the database name instead of "
                             "the analysis ID. Useful if a database has been "
                             "renamed in IPPRO (e.g. TIGRFAMs -> NCBIFAM).")
    parser.add_argument("-y", "--yes", dest="confirm", action="store_false",
                        help="Do not ask for confirmation.")
    args = parser.parse_args()

    if not os.path.isfile(args.config):
        parser.error(f"cannot open '{args.config}': no such file or directory")

    config = ConfigParser()
    config.read(args.config)

    ora_interpro_uri = config["oracle"]["ipro-interpro"]
    interpro.database.update_database(uri=ora_interpro_uri,
                                      name=args.name,
                                      version=args.version,
                                      date=args.date,
                                      by_name=args.by_name,
                                      confirm=args.confirm)


def run_interproscan_manager():
    parser = ArgumentParser(description="InterProScan matches calculation")
    parser.add_argument("config", metavar="main.conf",
                        help="Configuration file.")

    subparsers = parser.add_subparsers(dest="mode", help="mode", required=True)

    parser_import = subparsers.add_parser("import",
                                          help="import sequences from UniParc")
    parser_import.add_argument("--max-upi", metavar="UPI",
                               help="import sequences with a UniParc ID lesser "
                                    "or equal to UPI (default: off)")
    parser_import.add_argument("--top-up", action="store_true", default=False,
                               help="import new sequences instead of importing"
                                    " all sequences (default: off)")

    parser_clean = subparsers.add_parser("clean", help="delete obsolete data")
    parser_clean.add_argument("-a", "--analyses", nargs="*", default=[],
                              type=int, help="ID of analyses to clean "
                                             "(default: all)")

    parser_search = subparsers.add_parser("search", help="search sequences")
    parser_search.add_argument("--debug", action="store_true", default=False,
                               help="show debug messages (default: off)")
    parser_search.add_argument("-l", "--list", action="store_true",
                               default=False, help="list active analyses "
                                                   "and exit (default: off)")
    parser_search.add_argument("-a", "--analyses", nargs="*", default=[],
                               type=int, help="ID of analyses to run "
                                              "(default: all)")
    parser_search.add_argument("-e", "--exclude", nargs="*", default=[],
                               type=int, help="ID of analyses to exclude")
    parser_search.add_argument("--concurrent-jobs", type=int, default=1000,
                               help="maximum number of concurrent "
                                    "running jobs (default: 1000)")
    parser_search.add_argument("--max-jobs", type=int, default=-1,
                               help="maximum number of job to run "
                                    "per analysis (default: off)")
    parser_search.add_argument("--max-retries", type=int, default=-0,
                               help="maximum number of attempts to re-run "
                                    "a job after it fails (default: 0)")
    parser_search.add_argument("--keep", choices=["none", "failed", "all"],
                               default="none",
                               help="keep jobs' input/output files "
                                    "(default: none)")
    args = parser.parse_args()

    if not os.path.isfile(args.config):
        parser.error(f"cannot open '{args.config}': no such file or directory")

    config = ConfigParser()
    config.read(args.config)

    if not os.path.isfile(config["misc"]["analyses"]):
        parser.error(f"cannot open '{config['misc']['members']}': "
                     f"no such file or directory")

    iscn_iprscan_uri = config["oracle"]["iscn-iprscan"]
    iscn_uniparc_uri = config["oracle"]["iscn-uniparc"]
    unpr_uniparc_uri = config["oracle"]["unpr-uapro"]

    if args.mode == "import":
        interproscan.uniparc.import_sequences(ispro_uri=iscn_uniparc_uri,
                                              uniparc_uri=unpr_uniparc_uri,
                                              top_up=args.top_up,
                                              max_upi=args.max_upi)
    elif args.mode == "clean":
        interproscan.utils.clean_tables(iscn_iprscan_uri, args.analyses)

    elif args.mode == "search":
        if args.list:
            analyses = interproscan.analyses.get_analyses(iscn_iprscan_uri)
            for analysis_id in sorted(analyses,
                                      key=lambda k: (analyses[k]["name"], k)):
                name = analyses[analysis_id]["name"]
                version = analyses[analysis_id]["version"]
                print(f"{analysis_id:>4}\t{name:<30}\t{version}")

            return

        interproscan.utils.rebuild_indexes(uri=iscn_iprscan_uri,
                                           analysis_ids=args.analyses)

        analyses_config = ConfigParser()
        analyses_config.read(config["misc"]["analyses"])

        analyses_configs = {}
        for analysis in analyses_config.sections():
            analyses_configs[analysis] = {}

            for option, value in analyses_config.items(analysis):
                analyses_configs[analysis][option] = int(value)

        # Options for analyses without a custom config
        job_cpu = int(analyses_config["DEFAULT"]["job_cpu"])
        job_mem = int(analyses_config["DEFAULT"]["job_mem"])
        job_size = int(analyses_config["DEFAULT"]["job_size"])
        job_timeout = int(analyses_config["DEFAULT"]["job_timeout"])
        scheduler, queue = parse_scheduler(config["misc"]["scheduler"])

        interproscan.manager.run(uri=iscn_iprscan_uri,
                                 work_dir=config["misc"]["match_calc_dir"],
                                 temp_dir=config["misc"]["match_calc_dir"],
                                 # Default config
                                 job_cpu=job_cpu,
                                 job_mem=job_mem,
                                 job_size=job_size,
                                 job_timeout=job_timeout,
                                 # Custom configs
                                 config=analyses_configs,
                                 # Job scheduler/queue
                                 scheduler=scheduler,
                                 queue=queue,
                                 # Re-run jobs that failed due to memory/time
                                 auto_retry=True,
                                 # Attempts to re-run failed jobs
                                 max_retries=args.max_retries,
                                 # Concurrent jobs
                                 max_running_jobs=args.concurrent_jobs,
                                 # Max jobs submitted per analysis
                                 max_jobs_per_analysis=args.max_jobs,
                                 # Analyses to perform
                                 analyses=args.analyses,
                                 # Analyses to exclude
                                 exclude=args.exclude,
                                 # Debug options
                                 keep_files=args.keep,
                                 debug=args.debug)


def parse_scheduler(value: str) -> tuple[str, str | None]:
    values = value.split(":")
    if len(values) == 2:
        return values[0], values[1]
    elif len(values) == 1:
        return values[0], None
    raise ValueError(value)<|MERGE_RESOLUTION|>--- conflicted
+++ resolved
@@ -798,7 +798,6 @@
             scheduler=dict(type=scheduler, queue=queue, mem=100, hours=3),
             requires=["update-matches"]
         ),
-<<<<<<< HEAD
         Task(
             fn=interpro.match.update_toad_matches,
             args=(ora_interpro_uri,),
@@ -806,7 +805,6 @@
             scheduler=dict(type=scheduler, queue=queue, mem=100, hours=3),
             requires=["update-matches"]
         ),
-=======
     ]
 
     # Adding Pronto tasks
@@ -826,7 +824,6 @@
 
         after_pronto.append(t.name)
         tasks.append(t)
->>>>>>> ddab5bea
 
     tasks += [
         # Generate and send report to curators
