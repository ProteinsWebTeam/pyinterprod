--- conflicted
+++ resolved
@@ -78,18 +78,11 @@
     config: dict
     match_table: str
     persist_matches: Callable
-<<<<<<< HEAD
-    site_table: Optional[str] = None
-    persist_sites: Optional[Callable] = None
-    keep_files: Optional[str] = None
-    scheduler: Optional[str] = None
-    queue: Optional[str] = None
-=======
     site_table: str | None = None
     persist_sites: Callable | None = None
     keep_files: str | None = None
-    lsf_queue: str | None = None
->>>>>>> 3f016887
+    scheduler: str | None = None
+    queue: str | None = None
 
     def make(self, upi_from: str, upi_to: str) -> Task:
         return Task(
@@ -111,11 +104,10 @@
                         keep_files=self.keep_files,
                         timeout=self.config["job_timeout"]),
             name=self.make_name(upi_from, upi_to),
-            scheduler=dict(type="lsf",
+            scheduler=dict(type=self.scheduler,
+                           queue=self.queue,
                            cpu=self.config["job_cpu"],
                            mem=self.config["job_mem"],
-                           type=self.scheduler,
-                           queue=self.queue,
                            hours=self.config["job_timeout"]),
             random_suffix=False
         )
