from concurrent.futures import ThreadPoolExecutor, as_completed

import oracledb
from mundone.task import Task

from pyinterprod import logger
from pyinterprod.uniprot.uniparc import iter_proteins
from pyinterprod.utils import oracle


<<<<<<< HEAD
def get_analyses(obj: str | oracledb.Cursor) -> dict:
=======
def get_analyses(obj: Union[str, oracledb.Cursor]) -> dict:
>>>>>>> 2db9846e
    if isinstance(obj, str):
        con = oracledb.connect(obj)
        cur = con.cursor()
    else:
        con = None
        cur = obj

    cur.execute(
        """
        SELECT A.ID, A.NAME, A.VERSION, A.MAX_UPI, A.I5_DIR,
               T.MATCH_TABLE, T.SITE_TABLE
        FROM IPRSCAN.ANALYSIS A
        INNER JOIN IPRSCAN.ANALYSIS_TABLES T
            ON LOWER(A.NAME) = LOWER(T.NAME)
        WHERE A.ACTIVE = 'Y'
        """
    )

    analyses = {}
    for row in cur:
        analyses[row[0]] = {
            "name": row[1],
            "version": row[2],
            "max_upi": row[3],
            "i5_dir": row[4],
            "tables": {
                "matches": row[5],
                "sites": row[6],
            }
        }

    if con is not None:
        cur.close()
        con.close()

    return analyses


<<<<<<< HEAD
def clean_tables(uri: str, analysis_ids: list[int] | None = None):
=======
def clean_tables(uri: str, analysis_ids: Optional[list[int]] = None):
>>>>>>> 2db9846e
    con = oracledb.connect(uri)
    cur = con.cursor()

    analyses = get_analyses(cur)

    table2analyses = {}
    for analysis_id, analysis in analyses.items():
        table = analysis["tables"]["matches"]
        try:
            table2analyses[table].append(analysis_id)
        except KeyError:
            table2analyses[table] = [analysis_id]

        table = analysis["tables"]["sites"]
        if table:
            try:
                table2analyses[table].add(analysis_id)
            except KeyError:
                table2analyses[table] = {analysis_id}

    actions = []
    for table in sorted(table2analyses):
        table = table.upper()
        for p in oracle.get_partitions(cur, "IPRSCAN", table):
            if p["value"] == "DEFAULT":
                continue

            analysis_id = int(p["value"])

            if analysis_ids and analysis_id not in analysis_ids:
                continue

            if analysis_id not in analyses:
                # Obsolete analysis: remove data
                actions.append((
                    f"  - {p['name']:<30}: drop partition",
                    [(
                        f"ALTER TABLE {table} DROP PARTITION {p['name']}", []
                    )]
                ))
                continue

            analysis = analyses[analysis_id]
            max_upi = analysis["max_upi"]

            if analysis_id not in table2analyses[table]:
                # Obsolete analysis: remove data
                actions.append((
                    f"  - {p['name']:<30}: drop partition",
                    [(
                        f"ALTER TABLE {table} DROP PARTITION {p['name']}", []
                    )]
                ))
            elif max_upi:
                cur.execute(
                    """
                    SELECT COUNT(*) 
                    FROM IPRSCAN.ANALYSIS_JOBS 
                    WHERE ANALYSIS_ID = :1
                      AND UPI_FROM > :2
                    """,
                    [analysis_id, max_upi]
                )
                cnt, = cur.fetchone()

                if cnt > 0:
                    # Delete jobs after the max UPI
                    actions.append((
                        f"  - {p['name']:<30}: delete jobs > {max_upi}",
                        [(
                            """
                            DELETE FROM IPRSCAN.ANALYSIS_JOBS
                            WHERE ANALYSIS_ID = :1
                            AND UPI_FROM > :2
                            """,
                            [analysis_id, max_upi]
                        ), (
                            f"""
                            DELETE FROM {table} PARTITION ({p['name']})
                            WHERE UPI_FROM > :1
                            """,
                            [max_upi]
                        )]
                    ))
            else:
                # No max UPI: remove data
                actions.append((
                    f"  - {p['name']:<30}: delete jobs",
                    [(
                        f"DELETE FROM IPRSCAN.ANALYSIS_JOBS "
                        f"WHERE ANALYSIS_ID = :1",
                        [analysis_id]
                    ), (
                        f"ALTER TABLE {table} TRUNCATE PARTITION {p['name']}",
                        []
                    )]
                ))

    if actions:
        print("The following actions will be performed:")
        for descr, queries in actions:
            print(descr)

        if input("Proceed? [y/N] ").lower().strip() == "y":
            for descr, queries in actions:
                for sql, params in queries:
                    cur.execute(sql, params)

            con.commit()
        else:
            print("Canceled")

    cur.close()
    con.close()


def import_uniparc(ispro_uri: str, uniparc_uri: str, top_up: bool = False):
    logger.info("importing sequences from UniParc")
    con = oracledb.connect(ispro_uri)
    cur = con.cursor()

    if top_up:
        cur.execute("SELECT MAX(UPI) FROM UNIPARC.PROTEIN")
        max_upi, = cur.fetchone()
    else:
        max_upi = None
        oracle.drop_table(cur, "UNIPARC.PROTEIN", purge=True)
        cur.execute(
            """
                CREATE TABLE UNIPARC.PROTEIN
                (
                    ID NUMBER(15) NOT NULL,
                    UPI CHAR(13) NOT NULL,
                    TIMESTAMP DATE NOT NULL,
                    USERSTAMP VARCHAR2(30) NOT NULL,
                    CRC64 CHAR(16) NOT NULL,
                    LEN NUMBER(6) NOT NULL,
                    SEQ_SHORT VARCHAR2(4000),
                    SEQ_LONG CLOB,
                    MD5 VARCHAR2(32) NOT NULL
                ) NOLOGGING
            """
        )

    logger.info(f"\thighest UPI: {max_upi or 'N/A'}")

    cnt = 0
    records = []
    req = """
        INSERT /*+ APPEND */ 
        INTO UNIPARC.PROTEIN
        VALUES (:1, :2, :3, :4, :5, :6, :7, :8, :9)
    """

    for rec in iter_proteins(uniparc_uri, greather_than=max_upi):
        records.append(rec)
        cnt += 1

        if len(records) == 1000:
            cur.executemany(req, records)
            con.commit()
            records.clear()

    if records:
        cur.executemany(req, records)
        con.commit()
        records.clear()

    if not top_up:
        cur.execute("GRANT SELECT ON UNIPARC.PROTEIN TO PUBLIC")
        cur.execute("CREATE UNIQUE INDEX PK_PROTEIN ON UNIPARC.PROTEIN (UPI)")

    cur.execute("SELECT MAX(UPI) FROM UNIPARC.PROTEIN")
    max_upi, = cur.fetchone()
    logger.info(f"\tnew highest UPI: {max_upi or 'N/A'}")

    cur.close()
    con.close()

    logger.info(f"\t{cnt:,} sequences imported")


def get_incomplete_jobs(cur: oracledb.Cursor) -> dict:
    cur.execute(
        """
        SELECT ANALYSIS_ID, UPI_FROM, UPI_TO, END_TIME
        FROM IPRSCAN.ANALYSIS_JOBS
        WHERE END_TIME IS NULL
        UNION 
        SELECT ANALYSIS_ID, UPI_FROM, UPI_TO, END_TIME
        FROM (
            SELECT ANALYSIS_ID, UPI_FROM, UPI_TO, END_TIME, SUCCESS, 
                   ROW_NUMBER() OVER (
                       PARTITION BY ANALYSIS_ID, UPI_FROM, UPI_TO 
                       ORDER BY END_TIME DESC
                   ) RN
            FROM ANALYSIS_JOBS
        )
        WHERE SUCCESS = 'N' AND RN = 1
        """
    )

    incomplete_jobs = {}
    for analysis_id, upi_from, upi_to, end_time in cur:
        is_running = end_time is None
        try:
            analysis_jobs = incomplete_jobs[analysis_id]
        except KeyError:
            analysis_jobs = incomplete_jobs[analysis_id] = []
        finally:
            analysis_jobs.append((upi_from, upi_to, is_running))

    return incomplete_jobs


def add_job(cur: oracledb.Cursor, analysis_id: int, upi_from: str,
            upi_to: str):
    cur.execute(
        """
        UPDATE IPRSCAN.ANALYSIS
        SET MAX_UPI = :upi
        WHERE ID = :analysis_id AND (MAX_UPI IS NULL OR MAX_UPI < :upi)
        """,
        analysis_id=analysis_id, upi=upi_to
    )
    cur.execute(
        """
        INSERT INTO IPRSCAN.ANALYSIS_JOBS (ANALYSIS_ID, UPI_FROM, UPI_TO)
        VALUES (:1, :2, :3)
        """,
        [analysis_id, upi_from, upi_to]
    )
    cur.connection.commit()


def update_job(cur: oracledb.Cursor, analysis_id: int, upi_from: str,
               upi_to: str, task: Task):
    cur.execute(
        """
        UPDATE IPRSCAN.ANALYSIS_JOBS
        SET SUBMIT_TIME = :1,
            START_TIME = :2,
            END_TIME = :3,
            MAX_MEMORY = :4,
            LIM_MEMORY = :5,
            CPU_TIME = :6
        WHERE ANALYSIS_ID = :7
            AND UPI_FROM = :8
            AND UPI_TO = :9
            AND END_TIME IS NULL
        """,
        [task.submit_time, task.start_time, task.end_time, task.maxmem,
         int(task.scheduler["mem"]), task.cputime, analysis_id, upi_from,
         upi_to]
    )
    cur.connection.commit()


def is_job_done(cur: oracledb.Cursor, analysis_id: int, upi_from: str,
                upi_to: str) -> bool:
    cur.execute(
        """
        SELECT COUNT(*)
        FROM IPRSCAN.ANALYSIS_JOBS
        WHERE ANALYSIS_ID = :1 
          AND UPI_FROM = :2 
          AND UPI_TO = :3
          AND SUCCESS = 'Y' 
        """,
        [analysis_id, upi_from, upi_to]
    )
    cnt, = cur.fetchone()
    return cnt > 0


def set_job_done(cur: oracledb.Cursor, analysis_id: int, upi_from: str,
                 upi_to: str, num_sequences: int):
    cur.execute(
        """
        UPDATE IPRSCAN.ANALYSIS_JOBS
        SET SUCCESS = 'Y',
            SEQUENCES = :1
        WHERE ANALYSIS_ID = :2
          AND UPI_FROM = :3
          AND UPI_TO = :4
          AND END_TIME IS NULL
        """,
        [num_sequences, analysis_id, upi_from, upi_to]
    )


<<<<<<< HEAD
def rebuild_indexes(uri: str, analysis_ids: list[int] | None = None):
=======
def rebuild_indexes(uri: str, analysis_ids: Optional[list[int]] = None):
>>>>>>> 2db9846e
    con = oracledb.connect(uri)
    cur = con.cursor()

    analyses = get_analyses(cur)

    tables = set()
    for analysis_id, analysis in analyses.items():
        if analysis_ids and analysis_id not in analysis_ids:
            continue

        tables.add(analysis["tables"]["matches"])

        if analysis["tables"]["sites"]:
            tables.add(analysis["tables"]["sites"])

    to_rebuild = set()
    for table in tables:
        for index in oracle.get_indexes(cur, "IPRSCAN", table):
            if index["is_unusable"]:
                to_rebuild.add(index["name"])

    cur.close()
    con.close()

    errors = 0
    with ThreadPoolExecutor(max_workers=8) as executor:
        fs = {}

        for index in to_rebuild:
            f = executor.submit(_rebuild_index, uri, index)
            fs[f] = index

        for f in as_completed(fs):
            index = fs[f]

            try:
                f.result()
            except Exception as exc:
                logger.error(f"{index} rebuild failed: {exc}")
                errors += 1
            else:
                logger.info(f"{index} rebuilt")

    if errors > 0:
        raise RuntimeError(f"{errors} errors occurred")


def _rebuild_index(uri: str, name: str):
    logger.info(f"rebuilding {name}")
    con = oracledb.connect(uri)
    cur = con.cursor()
    oracle.rebuild_index(cur, name)
    cur.close()
    con.close()<|MERGE_RESOLUTION|>--- conflicted
+++ resolved
@@ -8,11 +8,7 @@
 from pyinterprod.utils import oracle
 
 
-<<<<<<< HEAD
-def get_analyses(obj: str | oracledb.Cursor) -> dict:
-=======
 def get_analyses(obj: Union[str, oracledb.Cursor]) -> dict:
->>>>>>> 2db9846e
     if isinstance(obj, str):
         con = oracledb.connect(obj)
         cur = con.cursor()
@@ -51,11 +47,7 @@
     return analyses
 
 
-<<<<<<< HEAD
-def clean_tables(uri: str, analysis_ids: list[int] | None = None):
-=======
 def clean_tables(uri: str, analysis_ids: Optional[list[int]] = None):
->>>>>>> 2db9846e
     con = oracledb.connect(uri)
     cur = con.cursor()
 
@@ -347,11 +339,7 @@
     )
 
 
-<<<<<<< HEAD
-def rebuild_indexes(uri: str, analysis_ids: list[int] | None = None):
-=======
 def rebuild_indexes(uri: str, analysis_ids: Optional[list[int]] = None):
->>>>>>> 2db9846e
     con = oracledb.connect(uri)
     cur = con.cursor()
 
