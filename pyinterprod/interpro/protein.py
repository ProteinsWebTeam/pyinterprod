--- conflicted
+++ resolved
@@ -45,11 +45,7 @@
                     taxid=self.taxon_id)
 
 
-<<<<<<< HEAD
-def export_proteins(url: str, outdir: str, buffer_size: int = 1000000) -> list[str]:
-=======
 def export_proteins(url: str, outdir: str, buffer_size: int = 1000000) -> List[str]:
->>>>>>> 2db9846e
     con = oracledb.connect(url)
     cur = con.cursor()
     cur.execute(
