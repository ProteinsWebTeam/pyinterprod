import re
import sys

import oracledb

from pyinterprod.utils.oracle import drop_table
from .common import Method, parse_hmm


_SOURCES_IN_HMM = {
    "JCVI",
    "NCBIFAM",
    "NCBI Protein Cluster (PRK)"
}
_SOURCES_IN_TSV = {
    "EBI-EMBL",
    "JCVI",
    "NCBIFAM",
    "NCBI Protein Cluster (PRK)"
}

# EUTILS = "https://eutils.ncbi.nlm.nih.gov/entrez/eutils"
# ESEARCH = f"{EUTILS}/esearch.fcgi"
# ESUMMARY = f"{EUTILS}/esummary.fcgi"
# NCBI_API = "https://www.ncbi.nlm.nih.gov/genome/annotation_prok/evidence/api/data/"


def parse_tsv(tsvfile: str):
    with open(tsvfile, "rt") as fh:
        for line in fh:
            if line[0] != "#":
                yield line.split("\t")


def get_signatures(tsvfile: str, txtfile: str) -> list[Method]:
    """Parse NCBIfam TSV file
    https://ftp.ncbi.nlm.nih.gov/hmm/current/hmm_PGAP.tsv

    :param tsvfile: Path to TSV file
    :param txtfile: Path to TXT file of NCBIFAMs families to import
        (all TIGRFAMs are imported)
    :return:
    """
    ncbifams_to_import = set()
    with open(txtfile, "rt") as fh:
        for accession in map(str.rstrip, fh):
            ncbifams_to_import.add(accession)

    methods = []
    for values in parse_tsv(tsvfile):
        model_acc = values[0]
        signature_acc = model_acc.split(".")[0]

        name = values[2]
        _type = values[6]
        # for_AMRFinder = values[9] == "Y"

        if values[14]:
            references = list(map(int, set(values[14].split(","))))
        else:
            references = []

        source = values[19]
        if source not in _SOURCES_IN_TSV:
            raise ValueError(f"Unknown source in {tsvfile}: {source}")

        hmm_name = values[21]
        comment = values[22].strip() or None

        if source == "JCVI":
            pass
        elif source == "NCBIFAM" and signature_acc in ncbifams_to_import:
            pass
        else:
            continue

        if source != "JCVI" and (
                source != "NCBIFAM" or
                signature_acc not in ncbifams_to_import
        ):
            continue

        if _type == "repeat":
            _type = "R"
        elif _type == "domain":
            _type = "D"
        else:
            # Defaults to family
            _type = "F"

<<<<<<< HEAD
        m = Method(
            accession=signature_acc,
            sig_type=_type,
            name=name,
            description=hmm_name,
            abstract=comment,
            references=references,
            model=model_acc
        )
        methods.append(m)

    return methods


def create_custom_hmm(tsvfile: str, txtfile: str, hmmfile: str):
    models = {m.model: m for m in get_signatures(tsvfile, txtfile)}

    reg_acc = re.compile(r"^ACC\s+(\w+\.\d+)$", flags=re.M)
    reg_desc = re.compile(r"^(DESC\s+)(.+)$", flags=re.M)

    with open(hmmfile, "rt") as fh:
        buffer = ""
        for line in fh:
            buffer += line

            if line[:2] == "//":
                model_acc = reg_acc.search(buffer).group(1)
                if model_acc in models:
                    # desc = models[model_acc].description
                    # buffer = reg_desc.sub(replace_desc(desc), buffer)
                    print(buffer, end="")

                buffer = ""

        if buffer:
            model_acc = reg_acc.search(buffer).group(1)
            if model_acc in models:
                # desc = models[model_acc].description
                # buffer = reg_desc.sub(replace_desc(desc), buffer)
                print(buffer, end="")


def replace_desc(new_desc: str):
    def repl(match: re.Match):
        return f"{match.group(1)}{new_desc}"

    return repl


# def get_ids() -> set[str]:
#     ids = set()
#     params = {
#         "db": "protfam",
#         "term": "hmm",
#         "field": "method",
#         "retstart": 0,
#         "retmax": 10000
#     }
#     while True:
#         r = _fetch_url_xml(ESEARCH, params)
#         cnt = 0
#         for i in r.findall("./IdList/Id"):
#             ids.add(i.text)
#             cnt += 1
#         if cnt == 0:
#             break
#         params["retstart"] += params["retmax"]
#     return ids
#
#
# def get_accessions(ids: set[str]) -> set[str]:
#     ncbi_accessions = set()
#     step = 500
#     params = {"db": "protfam"}
#     for i in range(0, len(ids), step):
#         params["id"] = ",".join(list(ids)[i:i+step])
#         r = _fetch_url_xml(ESUMMARY, params, post_request=True)
#         elements = r.findall("./DocumentSummarySet/DocumentSummary/DispFamilyAcc")
#         for a in elements:
#             ncbi_accessions.add(a.text.split(".")[0])
#     return ncbi_accessions
#
#
# def get_ncbifam_info(accessions: set) -> list:
#     results = []
#     with ThreadPoolExecutor(max_workers=8) as executor:
#         fs = {executor.submit(_request_ncbi_info, i): i for i in accessions}
#         while fs:
#             for future in as_completed(fs):
#                 try:
#                     future.result()
#                 except error.HTTPError as e:
#                     if e.code != 429:
#                         raise
#                     else:
#                         data = fs[future]
#                         retry = executor.submit(_request_ncbi_info, data)
#                         fs[retry] = data
#                 else:
#                     results.append(future.result())
#                 fs.pop(future)
#     return results
#
#
# def _request_ncbi_info(accession: str) -> dict:
#     url = f"{NCBI_API}?collection=hmm_info&match=accession_._{accession}"
#     response = request.urlopen(url)
#     payload = json.loads(response.read().decode("utf-8"))
#     if payload["totalCount"] > 1:
#         raise Exception(f"{accession}: more than one entry")
#
#     entry = payload["data"][0]
#     go_terms = set()
#     for term in entry.get("go_terms", "").split(";"):
#         if term.strip():
#             go_terms.add(term.strip())
#
#     references = set()
#     for pmid in entry.get("pubmed", "").split(";"):
#         if pmid.strip():
#             references.add(int(pmid.strip()))
#
#     return {
#         "accession": entry["accession"],
#         "family_type": entry.get("family_type"),
#         "go_terms": list(go_terms),
#         "computed_hmm_name": entry.get("computed_hmm_name"),
#         "product_name": entry.get("product_name"),
#         "public_comment": entry.get("public_comment"),
#         "pubmed": list(references),
#         "short_name": entry.get("short_name"),
#     }
#
#
# def _fetch_url_xml(url: str, params: dict,
#                    post_request: bool = False) -> xmlET.Element:
#     data = parse.urlencode(params)
#     if post_request:
#         response = request.urlopen(url, data=data.encode("ascii"))
#     else:
#         response = request.urlopen(f"{url}?{data}")
#     return xmlET.fromstring(response.read().decode("utf-8"))


def update_go_terms(uri: str, tsvfile: str):
=======
        signatures.append(Method(acc, _type, name, descr, abstract, date,
                                 references))

    return signatures


def get_ids() -> set[str]:
    ids = set()
    params = {
        "db": "protfam", 
        "term": "hmm", 
        "field": "method", 
        "retstart": 0, 
        "retmax": 10000
    }
    while True:
        r = _fetch_url_xml(ESEARCH, params)
        cnt = 0
        for i in r.findall("./IdList/Id"):
            ids.add(i.text)
            cnt += 1
        if cnt == 0:
            break
        params["retstart"] += params["retmax"]
    return ids


def get_accessions(ids: set[str]) -> set[str]:
    ncbi_accessions = set()
    step = 500
    params = {"db": "protfam"}
    for i in range(0, len(ids), step):
        params["id"] = ",".join(list(ids)[i:i+step])
        r = _fetch_url_xml(ESUMMARY, params, post_request=True)
        elements = r.findall("./DocumentSummarySet/DocumentSummary/DispFamilyAcc")
        for a in elements:
            ncbi_accessions.add(a.text.split(".")[0])
    return ncbi_accessions


def get_ncbifam_info(accessions: set) -> list:
    results = []
    with ThreadPoolExecutor(max_workers=8) as executor:
        fs = {executor.submit(_request_ncbi_info, i): i for i in accessions}
        while fs:
            for future in as_completed(fs):
                try:
                    future.result()
                except error.HTTPError as e:
                    if e.code != 429:
                        raise
                    else:
                        data = fs[future]
                        retry = executor.submit(_request_ncbi_info, data)
                        fs[retry] = data
                else:
                    results.append(future.result())
                fs.pop(future)
    return results


def _request_ncbi_info(accession: str) -> dict:
    url = f"{NCBI_API}?collection=hmm_info&match=accession_._{accession}"
    response = request.urlopen(url)
    payload = json.loads(response.read().decode("utf-8"))
    if payload["totalCount"] > 1:
        raise Exception(f"{accession}: more than one entry")

    entry = payload["data"][0]
    go_terms = set()
    for term in entry.get("go_terms", "").split(";"):
        if term.strip():
            go_terms.add(term.strip())

    references = set()
    for pmid in entry.get("pubmed", "").split(";"):
        if pmid.strip():
            references.add(int(pmid.strip()))

    return {
        "accession": entry["accession"],
        "family_type": entry.get("family_type"),
        "go_terms": list(go_terms),
        "computed_hmm_name": entry.get("computed_hmm_name"),
        "product_name": entry.get("product_name"),
        "public_comment": entry.get("public_comment"),
        "pubmed": list(references),
        "short_name": entry.get("short_name"),
    }


def _fetch_url_xml(url: str, params: dict,
                   post_request: bool = False) -> xmlET.Element:
    data = parse.urlencode(params)
    if post_request:
        response = request.urlopen(url, data=data.encode("ascii"))
    else:
        response = request.urlopen(f"{url}?{data}")
    return xmlET.fromstring(response.read().decode("utf-8"))


def update_go_terms(uri: str, file_path: str):
>>>>>>> 2db9846e
    con = oracledb.connect(uri)
    cur = con.cursor()
    cur.execute("SELECT METHOD_AC FROM INTERPRO.METHOD WHERE DBCODE = 'N'")
    signatures = {acc for acc, in cur.fetchall()}

    drop_table(cur, "INTERPRO.NCBIFAM2GO", purge=True)
    cur.execute(
        """
        CREATE TABLE INTERPRO.NCBIFAM2GO
        (
            METHOD_AC VARCHAR2(25) NOT NULL
                CONSTRAINT FK_NCBIFAM2GO
                REFERENCES INTERPRO.METHOD (METHOD_AC) ON DELETE CASCADE,
            GO_ID VARCHAR2(10) NOT NULL,
            CONSTRAINT PK_NCBIFAM2GO
            PRIMARY KEY (METHOD_AC, GO_ID)
        ) NOLOGGING
        """
    )

    records = []
    for values in parse_tsv(tsvfile):
        accession = values[0].split(".")[0]

        if accession in signatures and values[13]:
            for go_id in set(values[13].split(",")):
                records.append((accession, go_id))

    for i in range(0, len(records), 1000):
        cur.executemany("INSERT INTO INTERPRO.NCBIFAM2GO VALUES (:1, :2)",
                        records[i:i+1000])

    con.commit()
    cur.close()
    con.close()


def main():
    tsvfile = sys.argv[1]
    txtfile = sys.argv[2]
    hmmfile = sys.argv[3]
    create_custom_hmm(tsvfile, txtfile, hmmfile)


if __name__ == "__main__":
    main()<|MERGE_RESOLUTION|>--- conflicted
+++ resolved
@@ -88,7 +88,6 @@
             # Defaults to family
             _type = "F"
 
-<<<<<<< HEAD
         m = Method(
             accession=signature_acc,
             sig_type=_type,
@@ -233,69 +232,6 @@
 #     return xmlET.fromstring(response.read().decode("utf-8"))
 
 
-def update_go_terms(uri: str, tsvfile: str):
-=======
-        signatures.append(Method(acc, _type, name, descr, abstract, date,
-                                 references))
-
-    return signatures
-
-
-def get_ids() -> set[str]:
-    ids = set()
-    params = {
-        "db": "protfam", 
-        "term": "hmm", 
-        "field": "method", 
-        "retstart": 0, 
-        "retmax": 10000
-    }
-    while True:
-        r = _fetch_url_xml(ESEARCH, params)
-        cnt = 0
-        for i in r.findall("./IdList/Id"):
-            ids.add(i.text)
-            cnt += 1
-        if cnt == 0:
-            break
-        params["retstart"] += params["retmax"]
-    return ids
-
-
-def get_accessions(ids: set[str]) -> set[str]:
-    ncbi_accessions = set()
-    step = 500
-    params = {"db": "protfam"}
-    for i in range(0, len(ids), step):
-        params["id"] = ",".join(list(ids)[i:i+step])
-        r = _fetch_url_xml(ESUMMARY, params, post_request=True)
-        elements = r.findall("./DocumentSummarySet/DocumentSummary/DispFamilyAcc")
-        for a in elements:
-            ncbi_accessions.add(a.text.split(".")[0])
-    return ncbi_accessions
-
-
-def get_ncbifam_info(accessions: set) -> list:
-    results = []
-    with ThreadPoolExecutor(max_workers=8) as executor:
-        fs = {executor.submit(_request_ncbi_info, i): i for i in accessions}
-        while fs:
-            for future in as_completed(fs):
-                try:
-                    future.result()
-                except error.HTTPError as e:
-                    if e.code != 429:
-                        raise
-                    else:
-                        data = fs[future]
-                        retry = executor.submit(_request_ncbi_info, data)
-                        fs[retry] = data
-                else:
-                    results.append(future.result())
-                fs.pop(future)
-    return results
-
-
 def _request_ncbi_info(accession: str) -> dict:
     url = f"{NCBI_API}?collection=hmm_info&match=accession_._{accession}"
     response = request.urlopen(url)
@@ -337,7 +273,6 @@
 
 
 def update_go_terms(uri: str, file_path: str):
->>>>>>> 2db9846e
     con = oracledb.connect(uri)
     cur = con.cursor()
     cur.execute("SELECT METHOD_AC FROM INTERPRO.METHOD WHERE DBCODE = 'N'")
