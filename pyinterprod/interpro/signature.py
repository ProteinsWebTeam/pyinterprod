import os
import pickle
import re
from concurrent.futures import ThreadPoolExecutor, as_completed
from typing import Optional

import cx_Oracle

from pyinterprod import logger
from pyinterprod.pronto.signature import get_swissprot_descriptions
from pyinterprod.utils import Table, oracle as ora
from . import contrib
from .database import Database
from .match import FEATURE_MATCH_PARTITIONS, MATCH_PARTITIONS, SITE_PARTITIONS
from .match import get_sig_protein_counts


FILE_DB_SIG = "signatures.update.pickle"
FILE_SIG_DESCR = "signatures.descr.pickle"


def export_swissprot_descriptions(pg_uri, data_dir: str):
    with open(os.path.join(data_dir, FILE_SIG_DESCR), "wb") as fh:
        pickle.dump(get_swissprot_descriptions(pg_uri), fh)


def add_staging(uri: str, update: list[tuple[Database, list[str]]]):
    con = cx_Oracle.connect(uri)
    cur = con.cursor()

    ora.drop_table(cur, "METHOD_STG", purge=True)
    cur.execute(
        """
        CREATE TABLE INTERPRO.METHOD_STG (
            METHOD_AC VARCHAR2(25) NOT NULL,
            NAME VARCHAR2(100),
            DBCODE CHAR(1) NOT NULL,
            DESCRIPTION VARCHAR2(400),
            SIG_TYPE CHAR(1) NOT NULL,
            ABSTRACT VARCHAR2(4000),
            ABSTRACT_LONG CLOB
        )
        """
    )

    sql = """
        INSERT INTO INTERPRO.METHOD_STG
        VALUES (:1, :2, :3, :4, :5, :6, :7)
    """
    with Table(con, sql) as table:
        errors = 0
        for db, db_sources in update:
            if db.identifier == 'H':
                # Pfam
                signatures = contrib.pfam.get_signatures(*db_sources)
            elif db.identifier == 'J':
                # CDD
                signatures = contrib.cdd.parse_signatures(*db_sources)
            elif db.identifier == 'M':
                # PROSITE profiles
                signatures = contrib.prosite.parse_profiles(*db_sources)
            elif db.identifier == 'N':
                # NCBIFam
                signatures = contrib.ncbifam.get_signatures(*db_sources)
            elif db.identifier == 'P':
                # PROSITE patterns
                signatures = contrib.prosite.parse_patterns(*db_sources)
            elif db.identifier == 'Q':
                # HAMAP
<<<<<<< HEAD
                signatures = contrib.hamap.parse_signatures(*db_sources)
            elif db.identifier == 'R':
                signatures = contrib.smart.parse_signatures(*db_sources)
=======
                signatures = contrib.hamap.parse_signatures(src)
            elif db.identifier == 'R':
                signatures = contrib.smart.parse_signatures(src)
>>>>>>> 431d4e27
            elif db.identifier == 'V':
                # PANTHER
                signatures = contrib.panther.parse_signatures(*db_sources)
            elif db.identifier == 'X':
                # CATH-Gene3D
                signatures = contrib.cath.parse_superfamilies(*db_sources)
            else:
                logger.error(f"{db.name}: unsupported member database")
                errors += 1
                continue

            for m in signatures:
                if m.abstract is None:
                    abstract = abstract_long = None
                elif len(m.abstract) <= 4000:
                    abstract = m.abstract
                    abstract_long = None
                else:
                    abstract = None
                    abstract_long = m.abstract

                if m.name:
                    # Sanitize name (strip + remove multi-spaces)
                    name = re.sub(r"\s{2,}", " ", m.name.strip())
                else:
                    name = None

                if m.description:
                    descr = re.sub(r"\s{2,}", " ", m.description.strip())
                else:
                    descr = None

                table.insert((
                    m.accession,
                    name,
                    db.identifier,
                    descr,
                    m.sig_type,
                    abstract,
                    abstract_long
                ))

    if errors:
        cur.close()
        con.close()
        raise RuntimeError(f"{errors} errors occurred")

    con.commit()

    code2name = {db.identifier: db.name for db, _ in update}
    cur.execute(
        """
        SELECT DBCODE, COUNT(*)
        FROM INTERPRO.METHOD_STG
        GROUP BY DBCODE
        """
    )
    for dbcode, cnt in cur:
        logger.info(f"{code2name[dbcode]:<30} {cnt:>10,} signatures")

    cur.close()
    con.close()


def track_signature_changes(ora_uri: str, pg_uri: str,
                            databases: list[Database], data_dir: str):
    os.makedirs(data_dir, exist_ok=True)

    # First, get the SwissProt descriptions (before the update)
    all_sig2descs = get_swissprot_descriptions(pg_uri)

    con = cx_Oracle.connect(ora_uri)
    cur = con.cursor()
    results = {}
    for db in databases:
        cur.execute(
            """
            SELECT M.METHOD_AC, M.NAME, M.DESCRIPTION, M.SIG_TYPE, EM.ENTRY_AC
            FROM INTERPRO.METHOD M
            LEFT OUTER JOIN INTERPRO.ENTRY2METHOD EM
            ON M.METHOD_AC = EM.METHOD_AC
            WHERE DBCODE = :1
            """, (db.identifier,)
        )
        old_signatures = {row[0]: row[1:] for row in cur}

        cur.execute(
            """
            SELECT METHOD_AC, NAME, DESCRIPTION, SIG_TYPE
            FROM INTERPRO.METHOD_STG
            WHERE DBCODE = :1
            """, (db.identifier,)
        )
        new_signatures = {row[0]: row[1:] for row in cur}

        deleted = []
        name_changes = []
        descr_changes = []
        type_changes = []
        for acc in sorted(old_signatures):
            old_name, old_descr, old_type, entry_acc = old_signatures[acc]

            try:
                new_name, new_descr, new_type = new_signatures.pop(acc)
            except KeyError:
                deleted.append((acc, old_name, old_descr, entry_acc))
                continue

            if old_name != new_name:
                name_changes.append((acc, old_name, new_name))

            if old_descr != new_descr:
                descr_changes.append((acc, old_descr, new_descr))

            if old_type != new_type:
                type_changes.append((acc, old_type, new_type))

        results[db.identifier] = {
            "new": [
                (acc, *new_signatures[acc])
                for acc in sorted(new_signatures)
            ],
            "deleted": deleted,
            "changes": {
                "names": name_changes,
                "descriptions": descr_changes,
                "types": type_changes
            },
            "proteins": get_sig_protein_counts(cur, db.identifier),
            "descriptions": {
                acc: all_sig2descs[acc]
                for acc in all_sig2descs if acc in old_signatures
            }
        }

        logger.info(db.name)
        logger.info(f"  new:     {len(results[db.identifier]['new']):>6}")
        logger.info(f"  deleted: {len(results[db.identifier]['deleted']):>6}")

    cur.close()
    con.close()

    with open(os.path.join(data_dir, FILE_DB_SIG), "wb") as fh:
        pickle.dump(results, fh)


def delete_from_table(uri: str, table: str, partition: Optional[str],
                      column: str, step: int, stop: int) -> int:
    con = cx_Oracle.connect(uri)
    cur = con.cursor()

    if partition:
        db_obj = f"{table} PARTITION ({partition})"
    else:
        db_obj = table

    cur.execute(
        f"""
        SELECT COUNT(*)
        FROM INTERPRO.{db_obj}
        WHERE {column} IN (
            SELECT METHOD_AC
            FROM INTERPRO.METHOD_TO_DELETE
        )
        """
    )
    num_rows, = cur.fetchone()

    if not num_rows:
        cur.close()
        con.close()
        return num_rows

    for i in range(1, stop, step):
        cur.execute(
            f"""
            DELETE FROM INTERPRO.{db_obj}
            WHERE {column} IN (
              SELECT METHOD_AC
              FROM INTERPRO.METHOD_TO_DELETE
              WHERE ID BETWEEN :1 and :2
            )
            """, (i, i + step - 1)
        )

    con.commit()
    ora.gather_stats(cur, "INTERPRO", table, partition)
    cur.close()
    con.close()
    return num_rows


def delete_obsoletes(uri: str, databases: list[Database], **kwargs):
    step = kwargs.get("step", 10000)
    threads = kwargs.get("threads", 8)

    con = cx_Oracle.connect(uri)
    cur = con.cursor()

    # track signatures that need to be deleted
    ora.drop_table(cur, "METHOD_TO_DELETE")
    cur.execute(
        """
        CREATE TABLE INTERPRO.METHOD_TO_DELETE (
            ID NUMBER NOT NULL,
            METHOD_AC VARCHAR2(25) NOT NULL
        )
        """
    )

    for db in databases:
        cur.execute(
            """
            INSERT INTO INTERPRO.METHOD_TO_DELETE (ID, METHOD_AC)
            SELECT ROWNUM, METHOD_AC
            FROM (
                SELECT METHOD_AC
                FROM INTERPRO.METHOD
                WHERE DBCODE = :dbcode
                MINUS
                SELECT METHOD_AC
                FROM INTERPRO.METHOD_STG
                WHERE DBCODE = :dbcode
            )
            """, dbcode=db.identifier
        )

    con.commit()
    cur.execute(
        """
        CREATE UNIQUE INDEX UI_METHOD_TO_DELETE
        ON INTERPRO.METHOD_TO_DELETE (ID)
        """
    )

    cur.execute("SELECT COUNT(*) FROM INTERPRO.METHOD_TO_DELETE")
    stop, = cur.fetchone()

    logger.info(f"{stop:,} signatures to delete")

    if not stop:
        # Nothing to delete
        cur.close()
        con.close()
        return

    # Get tables with a FOREIGN KEY to INTERPRO.METHOD
    tables = []
    child_tables = ora.get_child_tables(cur, "INTERPRO", "METHOD")
    for table, constraint, column in child_tables:
        tables.append((table, constraint, column))

    # Add INTERPRO.METHOD as we want also to delete rows in this table
    tables.append(("METHOD", None, "METHOD_AC"))

    logger.info("disabling referential constraints")
    num_errors = 0
    for table, constraint, column in tables:
        if not constraint:
            continue

        try:
            ora.toggle_constraint(cur, table, constraint, False)
        except cx_Oracle.DatabaseError as exc:
            logger.error(exc)
            num_errors += 1

    if num_errors:
        cur.close()
        con.close()
        raise RuntimeError(f"{num_errors} constraints could not be disabled")

    tasks = []
    for table, constraint, column in tables:
        if table == "MATCH":
            for db in databases:
                partition = MATCH_PARTITIONS[db.identifier]
                logger.info(f"truncating {table} ({partition})")
                ora.truncate_partition(cur, table, partition)
        elif table == "SITE_MATCH":
            for db in databases:
                partition = SITE_PARTITIONS[db.identifier]
                logger.info(f"truncating {table} ({partition})")
                ora.truncate_partition(cur, table, partition)
        else:
            tasks.append((table, None, column))

    cur.close()
    con.close()

    with ThreadPoolExecutor(max_workers=threads) as executor:
        fs = {}

        for table, partition, column in tasks:
            args = (uri, table, partition, column, step, stop)
            f = executor.submit(delete_from_table, *args)
            fs[f] = (table, partition)

        num_errors = 0
        for f in as_completed(fs):
            table, partition = fs[f]
            if partition:
                name = f"{table} ({partition})"
            else:
                name = table

            try:
                num_rows = f.result()
            except Exception as exc:
                logger.info(f"{name}: failed ({exc})")
                num_errors += 1
            else:
                logger.info(f"{name}: {num_rows:,} rows deleted")

        if num_errors:
            raise RuntimeError(f"{num_errors} tables failed")

    logger.info("enabling referential constraints")
    con = cx_Oracle.connect(uri)
    cur = con.cursor()
    num_errors = 0
    constraints = set()
    for table, constraint, column in tables:
        if not constraint or constraint in constraints:
            """
            Either no constraint
            or prevent the same constrain to be enabled several times
            """
            continue

        logger.debug(f"enabling: {table}.{constraint}")
        constraints.add(constraint)
        try:
            ora.toggle_constraint(cur, table, constraint, True)
        except cx_Oracle.DatabaseError as exc:
            logger.error(exc)
            num_errors += 1

    if num_errors:
        cur.close()
        con.close()
        raise RuntimeError(f"{num_errors} constraints could not be enabled")

    for table, constraint, column in tables:
        for index in ora.get_indexes(cur, "INTERPRO", table):
            if index["is_unusable"]:
                logger.info(f"rebuilding index {index['name']}")
                ora.rebuild_index(cur, index["name"])

    cur.close()
    con.close()
    logger.info("complete")


def update_signatures(uri: str, go_sources: list[tuple[str, str]]):
    con = cx_Oracle.connect(uri)
    cur = con.cursor()
    cur.execute(
        """
        SELECT COUNT(*), DBCODE
        FROM INTERPRO.METHOD_STG
        GROUP BY DBCODE
        """
    )
    counts = cur.fetchall()

    cur.execute(
        """
        MERGE INTO INTERPRO.METHOD M
        USING INTERPRO.METHOD_STG S
          ON (M.METHOD_AC = S.METHOD_AC)
        WHEN MATCHED THEN
          UPDATE SET M.NAME = S.NAME,
                     M.DESCRIPTION = S.DESCRIPTION,
                     M.SIG_TYPE = S.SIG_TYPE,
                     M.ABSTRACT = S.ABSTRACT,
                     M.ABSTRACT_LONG = S.ABSTRACT_LONG,
                     M.TIMESTAMP = SYSDATE
        WHEN NOT MATCHED THEN
          INSERT (METHOD_AC, NAME, DBCODE, CANDIDATE, DESCRIPTION,
                  SIG_TYPE, ABSTRACT, ABSTRACT_LONG)
          VALUES (S.METHOD_AC, S.NAME, S.DBCODE, 'Y', S.DESCRIPTION,
                  S.SIG_TYPE, S.ABSTRACT, S.ABSTRACT_LONG)
        """
    )

    cur.executemany(
        """
        UPDATE INTERPRO.DB_VERSION
        SET ENTRY_COUNT = :1
        WHERE DBCODE = :2
        """, counts
    )

    con.commit()
    cur.close()
    con.close()

    for dbname, source in go_sources:
        if dbname == "panther":
            logger.info("updating PANTHER GO terms")
            contrib.panther.update_go_terms(uri, source)


def update_features(uri: str, update: list[tuple[Database, list[str]]]):
    con = cx_Oracle.connect(uri)
    cur = con.cursor()

    for db, db_sources in update:
        try:
            partition = FEATURE_MATCH_PARTITIONS[db.identifier]
        except KeyError:
            cur.close()
            con.close()
            raise ValueError(f"{db.name}: not a sequence feature database")

        # Remove matches
        ora.truncate_partition(cur, "INTERPRO.FEATURE_MATCH", partition)

        # Remove features
        cur.execute(
            """
            DELETE FROM INTERPRO.FEATURE_METHOD
            WHERE DBCODE = :1
            """,
            (db.identifier,)
        )

        if db.identifier == 'a':
            # AntiFam
            features = contrib.antifam.parse_models(*db_sources)
        elif db.identifier == 'd':
            # Pfam-N
            features = contrib.pfam.get_protenn_entries(cur, *db_sources)
        elif db.identifier == 'f':
            # FunFams
            features = contrib.cath.parse_functional_families(*db_sources)
        else:
            cur.close()
            con.close()
            raise ValueError(f"{db.name}: unsupported member database")

        # Add features
        params = []
        for f in features:
            params.append((
                f.accession,
                f.name if f.name else None,
                db.identifier,
                f.description,
                f.abstract[:4000] if f.abstract else None
            ))

        cur.executemany(
            """
            INSERT INTO INTERPRO.FEATURE_METHOD 
                (METHOD_AC, NAME, DBCODE, METHOD_DATE, TIMESTAMP, USERSTAMP, 
                DESCRIPTION, ABSTRACT) 
            VALUES (:1, :2, :3, SYSDATE, SYSDATE, USER, :4, :5)
            """,
            params
        )

        cur.execute(
            """
            UPDATE INTERPRO.DB_VERSION
            SET ENTRY_COUNT = :1
            WHERE DBCODE = :2
            """,
            (len(params), db.identifier)
        )

    con.commit()
    cur.close()
    con.close()<|MERGE_RESOLUTION|>--- conflicted
+++ resolved
@@ -67,15 +67,10 @@
                 signatures = contrib.prosite.parse_patterns(*db_sources)
             elif db.identifier == 'Q':
                 # HAMAP
-<<<<<<< HEAD
                 signatures = contrib.hamap.parse_signatures(*db_sources)
             elif db.identifier == 'R':
+                # SMART
                 signatures = contrib.smart.parse_signatures(*db_sources)
-=======
-                signatures = contrib.hamap.parse_signatures(src)
-            elif db.identifier == 'R':
-                signatures = contrib.smart.parse_signatures(src)
->>>>>>> 431d4e27
             elif db.identifier == 'V':
                 # PANTHER
                 signatures = contrib.panther.parse_signatures(*db_sources)
