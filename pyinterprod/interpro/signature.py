import os
import pickle
import re
from concurrent.futures import ThreadPoolExecutor, as_completed
from typing import Optional

import cx_Oracle

from pyinterprod import logger
from pyinterprod.pronto.signature import get_swissprot_descriptions
from pyinterprod.utils import Table
from pyinterprod.utils import oracle as ora

from . import contrib
from .contrib.common import Method
from .database import Database
from .match import (
    FEATURE_MATCH_PARTITIONS,
    MATCH_PARTITIONS,
    SITE_PARTITIONS,
    get_sig_protein_counts,
)

FILE_DB_SIG = "signatures.update.pickle"
FILE_SIG_DESCR = "signatures.descr.pickle"


def export_swissprot_descriptions(pg_uri, data_dir: str):
    with open(os.path.join(data_dir, FILE_SIG_DESCR), "wb") as fh:
        pickle.dump(get_swissprot_descriptions(pg_uri), fh)


def add_staging(uri: str, update: list[tuple[Database, dict[str, str]]]):
    con = cx_Oracle.connect(uri)
    cur = con.cursor()

    pmid2pubid = get_pmid2pubid(cur)
    method2pub = get_method2pub(cur)

    ora.drop_table(cur, "METHOD2PUB_STG", purge=True)
    cur.execute(
        """
        CREATE TABLE INTERPRO.METHOD2PUB_STG
        AS SELECT * FROM INTERPRO.METHOD2PUB WHERE 1 = 0        
        """
    )

    ora.drop_table(cur, "METHOD_STG", purge=True)
    cur.execute(
        """
        CREATE TABLE INTERPRO.METHOD_STG (
            METHOD_AC VARCHAR2(25) NOT NULL,
            NAME VARCHAR2(100),
            DBCODE CHAR(1) NOT NULL,
            DESCRIPTION VARCHAR2(400),
            SIG_TYPE CHAR(1) NOT NULL,
            ABSTRACT VARCHAR2(4000),
            ABSTRACT_LONG CLOB
        )
        """
    )

    sql = """
        INSERT INTO INTERPRO.METHOD_STG
        VALUES (:1, :2, :3, :4, :5, :6, :7)
    """
    with Table(con, sql) as table:
        errors = 0
<<<<<<< HEAD
        for db, db_sources in update:
            if db.identifier == "H":
                # Pfam
                signatures = contrib.pfam.get_signatures(*db_sources)
            elif db.identifier == "J":
                # CDD
                signatures = contrib.cdd.parse_signatures(*db_sources)
            elif db.identifier == "M":
                # PROSITE profiles
                signatures = contrib.prosite.parse_profiles(*db_sources)
            elif db.identifier == "N":
                # NCBIFam
                signatures = contrib.ncbifam.get_signatures(*db_sources)
            elif db.identifier == "P":
                # PROSITE patterns
                signatures = contrib.prosite.parse_patterns(*db_sources)
            elif db.identifier == "Q":
                # HAMAP
                signatures = contrib.hamap.parse_signatures(*db_sources)
            elif db.identifier == "R":
                # SMART
                signatures = contrib.smart.parse_signatures(*db_sources)
            elif db.identifier == "V":
                # PANTHER
                signatures = contrib.panther.parse_signatures(*db_sources)
            elif db.identifier == "X":
=======
        for db, db_props in update:
            if db.identifier == 'H':
                # Pfam
                signatures = contrib.pfam.get_signatures(
                    db_props["signatures"]
                )
            elif db.identifier == 'J':
                # CDD
                signatures = contrib.cdd.parse_signatures(
                    db_props["signatures"]
                )
            elif db.identifier == 'M':
                # PROSITE profiles
                signatures = contrib.prosite.parse_profiles(
                    db_props["signatures"]
                )
            elif db.identifier == 'N':
                # NCBIFam
                signatures = contrib.ncbifam.get_signatures(
                    db_props["hmm"],
                    db_props["signatures"]
                )
            elif db.identifier == 'P':
                # PROSITE patterns
                signatures = contrib.prosite.parse_patterns(
                    db_props["signatures"]
                )
            elif db.identifier == 'Q':
                # HAMAP
                signatures = contrib.hamap.parse_signatures(
                    db_props["signatures"]
                )
            elif db.identifier == 'R':
                # SMART
                signatures = contrib.smart.parse_signatures(
                    db_props["signatures"]
                )
            elif db.identifier == 'V':
                # PANTHER
                signatures = contrib.panther.parse_signatures(
                    db_props["signatures"]
                )
            elif db.identifier == 'X':
>>>>>>> e5282783
                # CATH-Gene3D
                signatures = contrib.cath.parse_superfamilies(
                    db_props["signatures"]
                )
            else:
                logger.error(f"{db.name}: unsupported member database")
                errors += 1
                continue

            for m in signatures:
                method2pub[m.accession] = update_references(cur, m, pmid2pubid)
                if m.abstract is None:
                    abstract = abstract_long = None
                elif len(m.abstract) <= 4000:
                    abstract = m.abstract
                    abstract_long = None
                else:
                    abstract = None
                    abstract_long = m.abstract

                if m.name:
                    # Sanitize name (strip + remove multi-spaces)
                    name = re.sub(r"\s{2,}", " ", m.name.strip())
                    if name.lower() == m.accession.lower():
                        name = None
                else:
                    name = None

                if m.description:
                    descr = re.sub(r"\s{2,}", " ", m.description.strip())
                    if descr.lower() == m.accession.lower():
                        descr = None
                else:
                    descr = None

                table.insert(
                    (
                        m.accession,
                        name,
                        db.identifier,
                        descr,
                        m.sig_type,
                        abstract,
                        abstract_long,
                    )
                )

    populate_method2pub_stg(cur, method2pub)

    if errors:
        cur.close()
        con.close()
        raise RuntimeError(f"{errors} errors occurred")

    con.commit()

    code2name = {db.identifier: db.name for db, _ in update}
    cur.execute(
        """
        SELECT DBCODE, COUNT(*)
        FROM INTERPRO.METHOD_STG
        GROUP BY DBCODE
        """
    )
    for dbcode, cnt in cur:
        logger.info(f"{code2name[dbcode]:<30} {cnt:>10,} signatures")

    cur.close()
    con.close()


def track_signature_changes(
    ora_uri: str, pg_uri: str, databases: list[Database], data_dir: str
):
    os.makedirs(data_dir, exist_ok=True)

    # First, get the SwissProt descriptions (before the update)
    all_sig2descs = get_swissprot_descriptions(pg_uri)

    con = cx_Oracle.connect(ora_uri)
    cur = con.cursor()
    results = {}
    for db in databases:
        cur.execute(
            """
            SELECT M.METHOD_AC, M.NAME, M.DESCRIPTION, M.SIG_TYPE, EM.ENTRY_AC
            FROM INTERPRO.METHOD M
            LEFT OUTER JOIN INTERPRO.ENTRY2METHOD EM
            ON M.METHOD_AC = EM.METHOD_AC
            WHERE DBCODE = :1
            """,
            (db.identifier,),
        )
        old_signatures = {row[0]: row[1:] for row in cur}

        cur.execute(
            """
            SELECT METHOD_AC, NAME, DESCRIPTION, SIG_TYPE
            FROM INTERPRO.METHOD_STG
            WHERE DBCODE = :1
            """,
            (db.identifier,),
        )
        new_signatures = {row[0]: row[1:] for row in cur}

        deleted = []
        name_changes = []
        descr_changes = []
        type_changes = []
        for acc in sorted(old_signatures):
            old_name, old_descr, old_type, entry_acc = old_signatures[acc]

            try:
                new_name, new_descr, new_type = new_signatures.pop(acc)
            except KeyError:
                deleted.append((acc, old_name, old_descr, entry_acc))
                continue

            if old_name != new_name:
                name_changes.append((acc, old_name, new_name))

            if old_descr != new_descr:
                descr_changes.append((acc, old_descr, new_descr))

            if old_type != new_type:
                type_changes.append((acc, old_type, new_type))

        results[db.identifier] = {
            "new": [(acc, *new_signatures[acc]) for acc in sorted(new_signatures)],
            "deleted": deleted,
            "changes": {
                "names": name_changes,
                "descriptions": descr_changes,
                "types": type_changes,
            },
            "proteins": get_sig_protein_counts(cur, db.identifier),
            "descriptions": {
                acc: all_sig2descs[acc]
                for acc in all_sig2descs
                if acc in old_signatures
            },
        }

        logger.info(db.name)
        logger.info(f"  new:     {len(results[db.identifier]['new']):>6}")
        logger.info(f"  deleted: {len(results[db.identifier]['deleted']):>6}")

    cur.close()
    con.close()

    with open(os.path.join(data_dir, FILE_DB_SIG), "wb") as fh:
        pickle.dump(results, fh)


def delete_from_table(
    uri: str, table: str, partition: Optional[str], column: str, step: int, stop: int
) -> int:
    con = cx_Oracle.connect(uri)
    cur = con.cursor()

    if partition:
        db_obj = f"{table} PARTITION ({partition})"
    else:
        db_obj = table

    cur.execute(
        f"""
        SELECT COUNT(*)
        FROM INTERPRO.{db_obj}
        WHERE {column} IN (
            SELECT METHOD_AC
            FROM INTERPRO.METHOD_TO_DELETE
        )
        """
    )
    (num_rows,) = cur.fetchone()

    if not num_rows:
        cur.close()
        con.close()
        return num_rows

    for i in range(1, stop, step):
        cur.execute(
            f"""
            DELETE FROM INTERPRO.{db_obj}
            WHERE {column} IN (
              SELECT METHOD_AC
              FROM INTERPRO.METHOD_TO_DELETE
              WHERE ID BETWEEN :1 and :2
            )
            """,
            (i, i + step - 1),
        )

    con.commit()
    ora.gather_stats(cur, "INTERPRO", table, partition)
    cur.close()
    con.close()
    return num_rows


def delete_obsoletes(uri: str, databases: list[Database], **kwargs):
    step = kwargs.get("step", 1000)
    threads = kwargs.get("threads", 8)
    truncate_match_tables = kwargs.get("truncate_match_tables", True)

    con = cx_Oracle.connect(uri)
    cur = con.cursor()

    # track signatures that need to be deleted
    ora.drop_table(cur, "METHOD_TO_DELETE")
    cur.execute(
        """
        CREATE TABLE INTERPRO.METHOD_TO_DELETE (
            ID NUMBER NOT NULL,
            METHOD_AC VARCHAR2(25) NOT NULL
        )
        """
    )

    for db in databases:
        cur.execute(
            """
            INSERT INTO INTERPRO.METHOD_TO_DELETE (ID, METHOD_AC)
            SELECT ROWNUM, METHOD_AC
            FROM (
                SELECT METHOD_AC
                FROM INTERPRO.METHOD
                WHERE DBCODE = :dbcode
                MINUS
                SELECT METHOD_AC
                FROM INTERPRO.METHOD_STG
                WHERE DBCODE = :dbcode
            )
            """,
            dbcode=db.identifier,
        )

    con.commit()
    cur.execute(
        """
        CREATE UNIQUE INDEX UI_METHOD_TO_DELETE
        ON INTERPRO.METHOD_TO_DELETE (ID)
        """
    )

    cur.execute("SELECT COUNT(*) FROM INTERPRO.METHOD_TO_DELETE")
    (stop,) = cur.fetchone()

    logger.info(f"{stop:,} signatures to delete")

    if not stop:
        # Nothing to delete
        cur.close()
        con.close()
        return

    # Get tables with a FOREIGN KEY to INTERPRO.METHOD
    tables = []
    child_tables = ora.get_child_tables(cur, "INTERPRO", "METHOD")
    for table, constraint, column in child_tables:
        tables.append((table, constraint, column))

    # Add INTERPRO.METHOD as we want also to delete rows in this table
    tables.append(("METHOD", None, "METHOD_AC"))

    """
    Any row deleted in METHOD2PUB should be deleted from METHOD2PUB_STG
    (which does not have a FK to METHOD)
    """
    tables.append(("METHOD2PUB_STG", None, "METHOD_AC"))

    logger.info("disabling referential constraints")
    num_errors = 0
    for table, constraint, column in tables:
        if not constraint:
            continue

        try:
            ora.toggle_constraint(cur, table, constraint, False)
        except cx_Oracle.DatabaseError as exc:
            logger.error(exc)
            num_errors += 1

    if num_errors:
        cur.close()
        con.close()
        raise RuntimeError(f"{num_errors} constraints could not be disabled")

    tasks = []
    for table, constraint, column in tables:
        if table == "MATCH":
            for db in databases:
                partition = MATCH_PARTITIONS[db.identifier]

                if truncate_match_tables:
                    logger.info(f"truncating {table} ({partition})")
                    ora.truncate_partition(cur, table, partition)
                else:
                    tasks.append((table, partition, column))
        elif table == "SITE_MATCH":
            for db in databases:
                partition = SITE_PARTITIONS[db.identifier]

                if truncate_match_tables:
                    logger.info(f"truncating {table} ({partition})")
                    ora.truncate_partition(cur, table, partition)
                else:
                    tasks.append((table, partition, column))
        else:
            tasks.append((table, None, column))

    cur.close()
    con.close()

    with ThreadPoolExecutor(max_workers=threads) as executor:
        fs = {}

        for table, partition, column in tasks:
            args = (uri, table, partition, column, step, stop)
            f = executor.submit(delete_from_table, *args)
            fs[f] = (table, partition)

        num_errors = 0
        for f in as_completed(fs):
            table, partition = fs[f]
            if partition:
                name = f"{table} ({partition})"
            else:
                name = table

            try:
                num_rows = f.result()
            except Exception as exc:
                logger.info(f"{name}: failed ({exc})")
                num_errors += 1
            else:
                logger.info(f"{name}: {num_rows:,} rows deleted")

        if num_errors:
            raise RuntimeError(f"{num_errors} tables failed")

    logger.info("enabling referential constraints")
    con = cx_Oracle.connect(uri)
    cur = con.cursor()
    num_errors = 0
    constraints = set()
    for table, constraint, column in tables:
        if not constraint or constraint in constraints:
            """
            Either no constraint
            or prevent the same constrain to be enabled several times
            """
            continue

        logger.debug(f"enabling: {table}.{constraint}")
        constraints.add(constraint)
        try:
            ora.toggle_constraint(cur, table, constraint, True)
        except cx_Oracle.DatabaseError as exc:
            logger.error(exc)
            num_errors += 1

    if num_errors:
        cur.close()
        con.close()
        raise RuntimeError(f"{num_errors} constraints could not be enabled")

    for table, constraint, column in tables:
        for index in ora.get_indexes(cur, "INTERPRO", table):
            if index["is_unusable"]:
                logger.info(f"rebuilding index {index['name']}")
                ora.rebuild_index(cur, index["name"])

    cur.close()
    con.close()
    logger.info("complete")


def update_signatures(uri: str, go_sources: list[tuple[str, str]]):
    con = cx_Oracle.connect(uri)
    cur = con.cursor()
    ora.truncate_table(cur, "INTERPRO.METHOD2PUB", reuse_storage=True)

    cur.execute(
        """
        SELECT COUNT(*), DBCODE
        FROM INTERPRO.METHOD_STG
        GROUP BY DBCODE
        """
    )
    counts = cur.fetchall()

    cur.execute(
        """
        MERGE INTO INTERPRO.METHOD M
        USING INTERPRO.METHOD_STG S
          ON (M.METHOD_AC = S.METHOD_AC)
        WHEN MATCHED THEN
          UPDATE SET M.NAME = S.NAME,
                     M.DESCRIPTION = S.DESCRIPTION,
                     M.SIG_TYPE = S.SIG_TYPE,
                     M.ABSTRACT = S.ABSTRACT,
                     M.ABSTRACT_LONG = S.ABSTRACT_LONG,
                     M.TIMESTAMP = SYSDATE
        WHEN NOT MATCHED THEN
          INSERT (METHOD_AC, NAME, DBCODE, CANDIDATE, DESCRIPTION,
                  SIG_TYPE, ABSTRACT, ABSTRACT_LONG)
          VALUES (S.METHOD_AC, S.NAME, S.DBCODE, 'Y', S.DESCRIPTION,
                  S.SIG_TYPE, S.ABSTRACT, S.ABSTRACT_LONG)
        """
    )

    cur.executemany(
        """
        UPDATE INTERPRO.DB_VERSION
        SET ENTRY_COUNT = :1
        WHERE DBCODE = :2
        """,
        counts,
    )

    cur.execute(
        """
        INSERT INTO INTERPRO.METHOD2PUB 
        SELECT * 
        FROM INTERPRO.METHOD2PUB_STG
        """
    )

    con.commit()
    cur.close()
    con.close()

    for dbname, source in go_sources:
        if dbname == "panther":
            logger.info("updating PANTHER GO terms")
            contrib.panther.update_go_terms(uri, source)
        elif dbname == "ncbifam":
            logger.info("updating NCBIFAM GO terms")
            contrib.ncbifam.update_go_terms(uri, source)


def update_features(uri: str, update: list[tuple[Database, dict[str, str]]]):
    con = cx_Oracle.connect(uri)
    cur = con.cursor()

    for db, db_props in update:
        try:
            partition = FEATURE_MATCH_PARTITIONS[db.identifier]
        except KeyError:
            cur.close()
            con.close()
            raise ValueError(f"{db.name}: not a sequence feature database")

        # Remove matches
        ora.truncate_partition(cur, "INTERPRO.FEATURE_MATCH", partition)

        # Remove features
        cur.execute(
            """
            DELETE FROM INTERPRO.FEATURE_METHOD
            WHERE DBCODE = :1
            """,
            (db.identifier,),
        )

        if db.identifier == "a":
            # AntiFam
<<<<<<< HEAD
            features = contrib.antifam.parse_models(*db_sources)
        elif db.identifier == "d":
            # Pfam-N
            features = contrib.pfam.get_protenn_entries(cur, *db_sources)
        elif db.identifier == "f":
=======
            features = contrib.antifam.parse_models(db_props["signatures"])
        elif db.identifier == 'd':
            # Pfam-N
            file = db_props["signatures"]
            features = contrib.pfam.get_protenn_entries(cur, file)
        elif db.identifier == 'f':
>>>>>>> e5282783
            # FunFams
            file = db_props["signatures"]
            features = contrib.cath.parse_functional_families(file)
        elif db.identifier == 'l':
            # ELM
            features = contrib.elm.load_classes(cur,
                                                db_props["classes"],
                                                db_props["instances"],
                                                db_props["sequences"])
        else:
            cur.close()
            con.close()
            raise ValueError(f"{db.name}: unsupported member database")

        # Add features
        params = []
        for f in features:
            params.append(
                (
                    f.accession,
                    f.name if f.name else None,
                    db.identifier,
                    f.description,
                    f.abstract[:4000] if f.abstract else None,
                )
            )

        cur.executemany(
            """
            INSERT INTO INTERPRO.FEATURE_METHOD 
                (METHOD_AC, NAME, DBCODE, METHOD_DATE, TIMESTAMP, USERSTAMP, 
                DESCRIPTION, ABSTRACT) 
            VALUES (:1, :2, :3, SYSDATE, SYSDATE, USER, :4, :5)
            """,
            params,
        )

        cur.execute(
            """
            UPDATE INTERPRO.DB_VERSION
            SET ENTRY_COUNT = :1
            WHERE DBCODE = :2
            """,
            (len(params), db.identifier),
        )

    con.commit()
    cur.close()
    con.close()


def get_pmid2pubid(cur: cx_Oracle.Cursor) -> dict[int, str]:
    cur.execute(
        """
        SELECT DISTINCT PUBMED_ID, PUB_ID 
        FROM INTERPRO.CITATION
        """
    )
    return dict(cur.fetchall())


def get_method2pub(cur: cx_Oracle.Cursor) -> dict[str, set]:
    cur.execute(
        """
        SELECT METHOD_AC, LISTAGG(PUB_ID, ';')
        FROM INTERPRO.METHOD2PUB
        GROUP BY METHOD_AC
        """
    )

    current_method2pub = {}
    for method_ac, pub_ids in cur:
        current_method2pub[method_ac] = set(pub_ids.split(";"))
    return current_method2pub


def update_references(
    cur: cx_Oracle.Cursor, method: Method, pmid2pubid: dict[int, str]
) -> set[str]:
    pub_ids = set()
    if method.abstract is not None:
        pmids = re.finditer(r"PMID:\s*([0-9]+)", method.abstract)
        for match in pmids:
            pmid = int(match.group(1))
            try:
                pub_id = pmid2pubid[pmid]
            except KeyError:
                pub_id = import_citation(cur, pmid)
                pmid2pubid[pmid] = pub_id

            if pub_id:
                method.abstract = method.abstract.replace(
                    match.group(0), f"[cite:{pub_id}]"
                )
                pub_ids.add(pub_id)

    for pmid in method.references:
        try:
            pub_id = pmid2pubid[pmid]
        except KeyError:
            pub_id = import_citation(cur, pmid)
            pmid2pubid[pmid] = pub_id

        if pub_id:
            pub_ids.add(pub_id)

    return pub_ids


def populate_method2pub_stg(cur: cx_Oracle.Cursor, method2pub: dict[str, set]):
    data = [(pmid, acc) for acc, pmids in method2pub.items() for pmid in pmids]
    step = 1000
    for i in range(0, len(data), step):
        cur.executemany(
            """
            INSERT INTO INTERPRO.METHOD2PUB_STG (PUB_ID, METHOD_AC)
            VALUES (:1, :2)
            """,
            data[i : i + step],
        )


def import_citation(cur: cx_Oracle.Cursor, pmid: int) -> Optional[str]:
    cur.execute(
        """
            SELECT
              C.EXTERNAL_ID, I.VOLUME, I.ISSUE, I.PUBYEAR, C.TITLE,
              C.PAGE_INFO, J.MEDLINE_ABBREVIATION, J.ISO_ABBREVIATION,
              A.AUTHORS, U.URL
            FROM CDB.CITATIONS@LITPUB C
              LEFT OUTER JOIN CDB.JOURNAL_ISSUES@LITPUB I
                ON C.JOURNAL_ISSUE_ID = I.ID
              LEFT JOIN CDB.CV_JOURNALS@LITPUB J
                ON I.JOURNAL_ID = J.ID
              LEFT OUTER JOIN CDB.FULLTEXT_URL_MEDLINE@LITPUB U
                ON (
                    C.EXTERNAL_ID = U.EXTERNAL_ID AND
                    UPPER(U.SITE) = 'DOI'
                )
              LEFT OUTER JOIN CDB.AUTHORS@LITPUB A
                ON (
                  C.ID = A.CITATION_ID AND
                  A.HAS_SPECIAL_CHARS = 'N'
                )
            WHERE C.EXTERNAL_ID = :1
            """,
        (str(pmid),),
    )

    citation = cur.fetchone()
    if citation:
        citation = list(citation)
        citation[0] = int(citation[0])
        if len(citation[4]) > 740:
            citation[4] = citation[4][:737] + "..."

        pub_id = cur.var(cx_Oracle.STRING)
        cur.execute(
            """
            INSERT INTO INTERPRO.CITATION (
              PUB_ID, PUB_TYPE, PUBMED_ID, VOLUME, ISSUE,
              YEAR, TITLE, RAWPAGES, MEDLINE_JOURNAL,
              ISO_JOURNAL, AUTHORS, DOI_URL
            ) VALUES (
              INTERPRO.NEW_PUB_ID(), 'J', :1, :2, :3, :4, :5,
              :6, :7, :8, :9, :10
            )
            RETURNING PUB_ID INTO :11
            """,
            (*citation, pub_id),
        )
        return pub_id.getvalue()[0]
    else:
        logger.warning(f"Citation related to PMID {pmid} not found.")
        return None


def update_citations(cur: cx_Oracle.Cursor):
    cur.execute(
        """
        DELETE FROM INTERPRO.CITATION
        WHERE PUB_ID NOT IN 
        (
            SELECT PUB_ID FROM INTERPRO.ENTRY2PUB
            UNION
            SELECT PUB_ID FROM INTERPRO.METHOD2PUB
            UNION
            SELECT PUB_ID FROM INTERPRO.SUPPLEMENTARY_REF
        )
        """
    )

    pmids = _get_used_citations_pmids(cur)
    step = 1000
    for i in range(0, len(pmids), step):
        params = list(pmids)[i : i + step]
        args = ",".join([":" + str(i + 1) for i in range(len(params))])
        cur.execute(
            f"""
            MERGE INTO INTERPRO.CITATION IC
            USING (
                SELECT *  FROM (
                    SELECT DISTINCT
                        C.EXTERNAL_ID AS EXTERNAL_ID, I.VOLUME AS VOLUME, I.ISSUE AS ISSUE,
                        I.PUBYEAR AS YEAR, C.TITLE AS TITLE, C.PAGE_INFO AS RAWPAGES,
                        J.MEDLINE_ABBREVIATION AS MEDLINE_JOURNAL, J.ISO_ABBREVIATION AS ISO_JOURNAL,
                        A.AUTHORS AS AUTHORS, LOWER(REGEXP_REPLACE(U.URL, '(^[[:space:]]*|[[:space:]]*$)')) AS DOI_URL,
                        ROW_NUMBER() OVER (
                              PARTITION BY C.EXTERNAL_ID
                              ORDER BY U.DATE_UPDATED DESC
                          ) R
                    FROM CDB.CITATIONS@LITPUB C
                    LEFT OUTER JOIN CDB.JOURNAL_ISSUES@LITPUB I
                        ON C.JOURNAL_ISSUE_ID = I.ID
                    LEFT JOIN CDB.CV_JOURNALS@LITPUB J
                        ON I.JOURNAL_ID = J.ID
                    LEFT OUTER JOIN CDB.FULLTEXT_URL_MEDLINE@LITPUB U
                        ON (
                            C.EXTERNAL_ID = U.EXTERNAL_ID AND
                            UPPER(U.SITE) = 'DOI'
                        )
                    LEFT OUTER JOIN CDB.AUTHORS@LITPUB A
                        ON (
                            C.ID = A.CITATION_ID AND
                            A.HAS_SPECIAL_CHARS = 'N'
                        )
                )  WHERE R = 1) L
            ON (TO_CHAR(IC.PUBMED_ID) = L.EXTERNAL_ID)
            WHEN MATCHED THEN
                UPDATE SET IC.VOLUME = L.VOLUME,
                IC.ISSUE = L.ISSUE,
                IC.YEAR = L.YEAR,
                IC.TITLE = L.TITLE,
                IC.RAWPAGES = L.RAWPAGES,
                IC.MEDLINE_JOURNAL = L.MEDLINE_JOURNAL,
                IC.ISO_JOURNAL = L.ISO_JOURNAL,
                IC.AUTHORS = L.AUTHORS,
                IC.DOI_URL = L.DOI_URL
                WHERE PUBMED_ID IN ({args})
                """,
            params,
        )


def _get_used_citations_pmids(cur: cx_Oracle.Cursor) -> set[str]:
    cur.execute(
        """
        SELECT PUBMED_ID
        FROM INTERPRO.CITATION
        WHERE PUB_ID IN (
            SELECT PUB_ID FROM INTERPRO.ENTRY2PUB
            UNION
            SELECT PUB_ID FROM INTERPRO.SUPPLEMENTARY_REF
            UNION
            SELECT PUB_ID FROM INTERPRO.METHOD2PUB
        )
        """
    )
    return {str(pmid) for pmid, in cur.fetchall()}<|MERGE_RESOLUTION|>--- conflicted
+++ resolved
@@ -66,34 +66,6 @@
     """
     with Table(con, sql) as table:
         errors = 0
-<<<<<<< HEAD
-        for db, db_sources in update:
-            if db.identifier == "H":
-                # Pfam
-                signatures = contrib.pfam.get_signatures(*db_sources)
-            elif db.identifier == "J":
-                # CDD
-                signatures = contrib.cdd.parse_signatures(*db_sources)
-            elif db.identifier == "M":
-                # PROSITE profiles
-                signatures = contrib.prosite.parse_profiles(*db_sources)
-            elif db.identifier == "N":
-                # NCBIFam
-                signatures = contrib.ncbifam.get_signatures(*db_sources)
-            elif db.identifier == "P":
-                # PROSITE patterns
-                signatures = contrib.prosite.parse_patterns(*db_sources)
-            elif db.identifier == "Q":
-                # HAMAP
-                signatures = contrib.hamap.parse_signatures(*db_sources)
-            elif db.identifier == "R":
-                # SMART
-                signatures = contrib.smart.parse_signatures(*db_sources)
-            elif db.identifier == "V":
-                # PANTHER
-                signatures = contrib.panther.parse_signatures(*db_sources)
-            elif db.identifier == "X":
-=======
         for db, db_props in update:
             if db.identifier == 'H':
                 # Pfam
@@ -137,7 +109,6 @@
                     db_props["signatures"]
                 )
             elif db.identifier == 'X':
->>>>>>> e5282783
                 # CATH-Gene3D
                 signatures = contrib.cath.parse_superfamilies(
                     db_props["signatures"]
@@ -608,20 +579,12 @@
 
         if db.identifier == "a":
             # AntiFam
-<<<<<<< HEAD
-            features = contrib.antifam.parse_models(*db_sources)
-        elif db.identifier == "d":
-            # Pfam-N
-            features = contrib.pfam.get_protenn_entries(cur, *db_sources)
-        elif db.identifier == "f":
-=======
             features = contrib.antifam.parse_models(db_props["signatures"])
         elif db.identifier == 'd':
             # Pfam-N
             file = db_props["signatures"]
             features = contrib.pfam.get_protenn_entries(cur, file)
         elif db.identifier == 'f':
->>>>>>> e5282783
             # FunFams
             file = db_props["signatures"]
             features = contrib.cath.parse_functional_families(file)
