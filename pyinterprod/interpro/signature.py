import os
import pickle
import re
from concurrent.futures import ThreadPoolExecutor, as_completed
from typing import Optional

import cx_Oracle

from pyinterprod import logger
from pyinterprod.pronto.signature import get_swissprot_descriptions
from pyinterprod.utils import Table, oracle as ora
from . import contrib
from .contrib.common import Method
from .database import Database
from .match import FEATURE_MATCH_PARTITIONS, MATCH_PARTITIONS, SITE_PARTITIONS
from .match import get_sig_protein_counts

FILE_DB_SIG = "signatures.update.pickle"
FILE_SIG_DESCR = "signatures.descr.pickle"


def export_swissprot_descriptions(pg_uri, data_dir: str):
    with open(os.path.join(data_dir, FILE_SIG_DESCR), "wb") as fh:
        pickle.dump(get_swissprot_descriptions(pg_uri), fh)


def add_staging(uri: str, update: list[tuple[Database, dict[str, str]]]):
    con = cx_Oracle.connect(uri)
    cur = con.cursor()

    pmid2pubid = get_pmid2pubid(cur)
    method2pub = get_method2pub(cur)

    ora.drop_table(cur, "METHOD2PUB_STG", purge=True)
    cur.execute(
        """
        CREATE TABLE INTERPRO.METHOD2PUB_STG
        AS SELECT * FROM INTERPRO.METHOD2PUB WHERE 1 = 0        
        """
    )

    ora.drop_table(cur, "METHOD_STG", purge=True)
    cur.execute(
        """
        CREATE TABLE INTERPRO.METHOD_STG (
            METHOD_AC VARCHAR2(25) NOT NULL,
            NAME VARCHAR2(100),
            DBCODE CHAR(1) NOT NULL,
            DESCRIPTION VARCHAR2(400),
            SIG_TYPE CHAR(1) NOT NULL,
            ABSTRACT VARCHAR2(4000),
            ABSTRACT_LONG CLOB
        )
        """
    )

    sql = """
        INSERT INTO INTERPRO.METHOD_STG
        VALUES (:1, :2, :3, :4, :5, :6, :7)
    """
    with Table(con, sql) as table:
        errors = 0
        for db, db_props in update:
            if db.identifier == 'H':
                # Pfam
                signatures = contrib.pfam.get_signatures(
                    db_props["signatures"]
                )
            elif db.identifier == 'J':
                # CDD
                signatures = contrib.cdd.parse_signatures(
                    db_props["signatures"]
                )
            elif db.identifier == 'M':
                # PROSITE profiles
                signatures = contrib.prosite.parse_profiles(
                    db_props["signatures"]
                )
            elif db.identifier == 'N':
                # NCBIFam
                signatures = contrib.ncbifam.get_signatures(
<<<<<<< HEAD
                    db_props["hmm"],
                    db_props["signatures"]
=======
                    db_props["signatures"], db_props["triage"]
>>>>>>> f726029e
                )
            elif db.identifier == 'P':
                # PROSITE patterns
                signatures = contrib.prosite.parse_patterns(
                    db_props["signatures"]
                )
            elif db.identifier == 'Q':
                # HAMAP
                signatures = contrib.hamap.parse_signatures(
                    db_props["signatures"]
                )
            elif db.identifier == 'R':
                # SMART
                signatures = contrib.smart.parse_signatures(
                    db_props["signatures"]
                )
            elif db.identifier == 'V':
                # PANTHER
                signatures = contrib.panther.parse_signatures(
                    db_props["signatures"]
                )
            elif db.identifier == 'X':
                # CATH-Gene3D
                signatures = contrib.cath.parse_superfamilies(
                    db_props["signatures"]
                )
            else:
                logger.error(f"{db.name}: unsupported member database")
                errors += 1
                continue

            for m in signatures:
                method2pub[m.accession] = update_references(cur, m, pmid2pubid)
                if m.abstract is None:
                    abstract = abstract_long = None
                elif len(m.abstract) <= 4000:
                    abstract = m.abstract
                    abstract_long = None
                else:
                    abstract = None
                    abstract_long = m.abstract

                if m.name:
                    # Sanitize name (strip + remove multi-spaces)
                    name = re.sub(r"\s{2,}", " ", m.name.strip())
                    if name.lower() == m.accession.lower():
                        name = None
                else:
                    name = None

                if m.description:
                    descr = re.sub(r"\s{2,}", " ", m.description.strip())
                    if descr.lower() == m.accession.lower():
                        descr = None
                else:
                    descr = None

                table.insert((
                    m.accession,
                    name,
                    db.identifier,
                    descr,
                    m.sig_type,
                    abstract,
                    abstract_long
                ))

    populate_method2pub_stg(cur, method2pub)

    if errors:
        cur.close()
        con.close()
        raise RuntimeError(f"{errors} errors occurred")

    con.commit()

    code2name = {db.identifier: db.name for db, _ in update}
    cur.execute(
        """
        SELECT DBCODE, COUNT(*)
        FROM INTERPRO.METHOD_STG
        GROUP BY DBCODE
        """
    )
    for dbcode, cnt in cur:
        logger.info(f"{code2name[dbcode]:<30} {cnt:>10,} signatures")

    cur.close()
    con.close()


def track_signature_changes(ora_uri: str, pg_uri: str,
                            databases: list[Database], data_dir: str):
    os.makedirs(data_dir, exist_ok=True)

    # First, get the SwissProt descriptions (before the update)
    all_sig2descs = get_swissprot_descriptions(pg_uri)

    con = cx_Oracle.connect(ora_uri)
    cur = con.cursor()
    results = {}
    for db in databases:
        cur.execute(
            """
            SELECT M.METHOD_AC, M.NAME, M.DESCRIPTION, M.SIG_TYPE, EM.ENTRY_AC
            FROM INTERPRO.METHOD M
            LEFT OUTER JOIN INTERPRO.ENTRY2METHOD EM
            ON M.METHOD_AC = EM.METHOD_AC
            WHERE DBCODE = :1
            """, (db.identifier,)
        )
        old_signatures = {row[0]: row[1:] for row in cur}

        cur.execute(
            """
            SELECT METHOD_AC, NAME, DESCRIPTION, SIG_TYPE
            FROM INTERPRO.METHOD_STG
            WHERE DBCODE = :1
            """, (db.identifier,)
        )
        new_signatures = {row[0]: row[1:] for row in cur}

        deleted = []
        name_changes = []
        descr_changes = []
        type_changes = []
        for acc in sorted(old_signatures):
            old_name, old_descr, old_type, entry_acc = old_signatures[acc]

            try:
                new_name, new_descr, new_type = new_signatures.pop(acc)
            except KeyError:
                deleted.append((acc, old_name, old_descr, entry_acc))
                continue

            if old_name != new_name:
                name_changes.append((acc, old_name, new_name))

            if old_descr != new_descr:
                descr_changes.append((acc, old_descr, new_descr))

            if old_type != new_type:
                type_changes.append((acc, old_type, new_type))

        results[db.identifier] = {
            "new": [
                (acc, *new_signatures[acc])
                for acc in sorted(new_signatures)
            ],
            "deleted": deleted,
            "changes": {
                "names": name_changes,
                "descriptions": descr_changes,
                "types": type_changes
            },
            "proteins": get_sig_protein_counts(cur, db.identifier),
            "descriptions": {
                acc: all_sig2descs[acc]
                for acc in all_sig2descs if acc in old_signatures
            }
        }

        logger.info(db.name)
        logger.info(f"  new:     {len(results[db.identifier]['new']):>6}")
        logger.info(f"  deleted: {len(results[db.identifier]['deleted']):>6}")

    cur.close()
    con.close()

    with open(os.path.join(data_dir, FILE_DB_SIG), "wb") as fh:
        pickle.dump(results, fh)


def delete_from_table(uri: str, table: str, partition: Optional[str],
                      column: str, step: int, stop: int) -> int:
    con = cx_Oracle.connect(uri)
    cur = con.cursor()

    if partition:
        db_obj = f"{table} PARTITION ({partition})"
    else:
        db_obj = table

    cur.execute(
        f"""
        SELECT COUNT(*)
        FROM INTERPRO.{db_obj}
        WHERE {column} IN (
            SELECT METHOD_AC
            FROM INTERPRO.METHOD_TO_DELETE
        )
        """
    )
    num_rows, = cur.fetchone()

    if not num_rows:
        cur.close()
        con.close()
        return num_rows

    for i in range(1, stop, step):
        cur.execute(
            f"""
            DELETE FROM INTERPRO.{db_obj}
            WHERE {column} IN (
              SELECT METHOD_AC
              FROM INTERPRO.METHOD_TO_DELETE
              WHERE ID BETWEEN :1 and :2
            )
            """, (i, i + step - 1)
        )

    con.commit()
    ora.gather_stats(cur, "INTERPRO", table, partition)
    cur.close()
    con.close()
    return num_rows


def delete_obsoletes(uri: str, databases: list[Database], **kwargs):
    step = kwargs.get("step", 1000)
    threads = kwargs.get("threads", 8)
    truncate_match_tables = kwargs.get("truncate_match_tables", True)

    con = cx_Oracle.connect(uri)
    cur = con.cursor()

    # track signatures that need to be deleted
    ora.drop_table(cur, "METHOD_TO_DELETE")
    cur.execute(
        """
        CREATE TABLE INTERPRO.METHOD_TO_DELETE (
            ID NUMBER NOT NULL,
            METHOD_AC VARCHAR2(25) NOT NULL
        )
        """
    )

    for db in databases:
        cur.execute(
            """
            INSERT INTO INTERPRO.METHOD_TO_DELETE (ID, METHOD_AC)
            SELECT ROWNUM, METHOD_AC
            FROM (
                SELECT METHOD_AC
                FROM INTERPRO.METHOD
                WHERE DBCODE = :dbcode
                MINUS
                SELECT METHOD_AC
                FROM INTERPRO.METHOD_STG
                WHERE DBCODE = :dbcode
            )
            """, dbcode=db.identifier
        )

    con.commit()
    cur.execute(
        """
        CREATE UNIQUE INDEX UI_METHOD_TO_DELETE
        ON INTERPRO.METHOD_TO_DELETE (ID)
        """
    )

    cur.execute("SELECT COUNT(*) FROM INTERPRO.METHOD_TO_DELETE")
    stop, = cur.fetchone()

    logger.info(f"{stop:,} signatures to delete")

    if not stop:
        # Nothing to delete
        cur.close()
        con.close()
        return

    # Get tables with a FOREIGN KEY to INTERPRO.METHOD
    tables = []
    child_tables = ora.get_child_tables(cur, "INTERPRO", "METHOD")
    for table, constraint, column in child_tables:
        tables.append((table, constraint, column))

    # Add INTERPRO.METHOD as we want also to delete rows in this table
    tables.append(("METHOD", None, "METHOD_AC"))

    """
    Any row deleted in METHOD2PUB should be deleted from METHOD2PUB_STG
    (which does not have a FK to METHOD)
    """
    tables.append(("METHOD2PUB_STG", None, "METHOD_AC"))

    logger.info("disabling referential constraints")
    num_errors = 0
    for table, constraint, column in tables:
        if not constraint:
            continue

        try:
            ora.toggle_constraint(cur, table, constraint, False)
        except cx_Oracle.DatabaseError as exc:
            logger.error(exc)
            num_errors += 1

    if num_errors:
        cur.close()
        con.close()
        raise RuntimeError(f"{num_errors} constraints could not be disabled")

    tasks = []
    for table, constraint, column in tables:
        if table == "MATCH":
            for db in databases:
                partition = MATCH_PARTITIONS[db.identifier]

                if truncate_match_tables:
                    logger.info(f"truncating {table} ({partition})")
                    ora.truncate_partition(cur, table, partition)
                else:
                    tasks.append((table, partition, column))
        elif table == "SITE_MATCH":
            for db in databases:
                partition = SITE_PARTITIONS[db.identifier]

                if truncate_match_tables:
                    logger.info(f"truncating {table} ({partition})")
                    ora.truncate_partition(cur, table, partition)
                else:
                    tasks.append((table, partition, column))
        else:
            tasks.append((table, None, column))

    cur.close()
    con.close()

    with ThreadPoolExecutor(max_workers=threads) as executor:
        fs = {}

        for table, partition, column in tasks:
            args = (uri, table, partition, column, step, stop)
            f = executor.submit(delete_from_table, *args)
            fs[f] = (table, partition)

        num_errors = 0
        for f in as_completed(fs):
            table, partition = fs[f]
            if partition:
                name = f"{table} ({partition})"
            else:
                name = table

            try:
                num_rows = f.result()
            except Exception as exc:
                logger.info(f"{name}: failed ({exc})")
                num_errors += 1
            else:
                logger.info(f"{name}: {num_rows:,} rows deleted")

        if num_errors:
            raise RuntimeError(f"{num_errors} tables failed")

    logger.info("enabling referential constraints")
    con = cx_Oracle.connect(uri)
    cur = con.cursor()
    num_errors = 0
    constraints = set()
    for table, constraint, column in tables:
        if not constraint or constraint in constraints:
            """
            Either no constraint
            or prevent the same constrain to be enabled several times
            """
            continue

        logger.debug(f"enabling: {table}.{constraint}")
        constraints.add(constraint)
        try:
            ora.toggle_constraint(cur, table, constraint, True)
        except cx_Oracle.DatabaseError as exc:
            logger.error(exc)
            num_errors += 1

    if num_errors:
        cur.close()
        con.close()
        raise RuntimeError(f"{num_errors} constraints could not be enabled")

    for table, constraint, column in tables:
        for index in ora.get_indexes(cur, "INTERPRO", table):
            if index["is_unusable"]:
                logger.info(f"rebuilding index {index['name']}")
                ora.rebuild_index(cur, index["name"])

    cur.close()
    con.close()
    logger.info("complete")


def update_signatures(uri: str, go_sources: list[tuple[str, str]]):
    con = cx_Oracle.connect(uri)
    cur = con.cursor()
    ora.truncate_table(cur, "INTERPRO.METHOD2PUB", reuse_storage=True)

    cur.execute(
        """
        SELECT COUNT(*), DBCODE
        FROM INTERPRO.METHOD_STG
        GROUP BY DBCODE
        """
    )
    counts = cur.fetchall()

    cur.execute(
        """
        MERGE INTO INTERPRO.METHOD M
        USING INTERPRO.METHOD_STG S
          ON (M.METHOD_AC = S.METHOD_AC)
        WHEN MATCHED THEN
          UPDATE SET M.NAME = S.NAME,
                     M.DESCRIPTION = S.DESCRIPTION,
                     M.SIG_TYPE = S.SIG_TYPE,
                     M.ABSTRACT = S.ABSTRACT,
                     M.ABSTRACT_LONG = S.ABSTRACT_LONG,
                     M.TIMESTAMP = SYSDATE
        WHEN NOT MATCHED THEN
          INSERT (METHOD_AC, NAME, DBCODE, CANDIDATE, DESCRIPTION,
                  SIG_TYPE, ABSTRACT, ABSTRACT_LONG)
          VALUES (S.METHOD_AC, S.NAME, S.DBCODE, 'Y', S.DESCRIPTION,
                  S.SIG_TYPE, S.ABSTRACT, S.ABSTRACT_LONG)
        """
    )

    cur.executemany(
        """
        UPDATE INTERPRO.DB_VERSION
        SET ENTRY_COUNT = :1
        WHERE DBCODE = :2
        """,
        counts
    )

    cur.execute(
        """
        INSERT INTO INTERPRO.METHOD2PUB 
        SELECT * 
        FROM INTERPRO.METHOD2PUB_STG
        """
    )

    con.commit()
    cur.close()
    con.close()

    for dbname, source in go_sources:
        if dbname == "ncbifam":
            logger.info("updating NCBIFAM GO terms")
            contrib.ncbifam.update_go_terms(uri, source)
        elif dbname == "panther":
            logger.info("updating PANTHER GO terms")
            contrib.panther.update_go_terms(uri, source)


def update_features(uri: str, update: list[tuple[Database, dict[str, str]]]):
    con = cx_Oracle.connect(uri)
    cur = con.cursor()

    for db, db_props in update:
        try:
            partition = FEATURE_MATCH_PARTITIONS[db.identifier]
        except KeyError:
            cur.close()
            con.close()
            raise ValueError(f"{db.name}: not a sequence feature database")

        # Remove matches
        ora.truncate_partition(cur, "INTERPRO.FEATURE_MATCH", partition)

        # Remove features
        cur.execute(
            """
            DELETE FROM INTERPRO.FEATURE_METHOD
            WHERE DBCODE = :1
            """,
            (db.identifier,)
        )

        if db.identifier == 'a':
            # AntiFam
            features = contrib.antifam.parse_models(db_props["signatures"])
        elif db.identifier == 'd':
            # Pfam-N
            file = db_props["signatures"]
            features = contrib.pfam.get_protenn_entries(cur, file)
        elif db.identifier == 'f':
            # FunFams
            file = db_props["signatures"]
            features = contrib.cath.parse_functional_families(file)
        elif db.identifier == 'l':
            # ELM
            features = contrib.elm.load_classes(cur,
                                                db_props["classes"],
                                                db_props["instances"],
                                                db_props["sequences"])
        else:
            cur.close()
            con.close()
            raise ValueError(f"{db.name}: unsupported member database")

        # Add features
        params = []
        for f in features:
            params.append((
                f.accession,
                f.name if f.name else None,
                db.identifier,
                f.description,
                f.abstract[:4000] if f.abstract else None
            ))

        cur.executemany(
            """
            INSERT INTO INTERPRO.FEATURE_METHOD 
                (METHOD_AC, NAME, DBCODE, METHOD_DATE, TIMESTAMP, USERSTAMP, 
                DESCRIPTION, ABSTRACT) 
            VALUES (:1, :2, :3, SYSDATE, SYSDATE, USER, :4, :5)
            """,
            params
        )

        cur.execute(
            """
            UPDATE INTERPRO.DB_VERSION
            SET ENTRY_COUNT = :1
            WHERE DBCODE = :2
            """,
            (len(params), db.identifier)
        )

    con.commit()
    cur.close()
    con.close()


def get_pmid2pubid(cur: cx_Oracle.Cursor) -> dict[int, str]:
    cur.execute(
        """
        SELECT DISTINCT PUBMED_ID, PUB_ID 
        FROM INTERPRO.CITATION
        """
    )
    return dict(cur.fetchall())


def get_method2pub(cur: cx_Oracle.Cursor) -> dict[str, set]:
    cur.execute(
        """
        SELECT METHOD_AC, LISTAGG(PUB_ID, ';')
        FROM INTERPRO.METHOD2PUB
        GROUP BY METHOD_AC
        """
    )

    current_method2pub = {}
    for method_ac, pub_ids in cur:
        current_method2pub[method_ac] = set(pub_ids.split(";"))
    return current_method2pub


def update_references(cur: cx_Oracle.Cursor, method: Method,
                      pmid2pubid: dict[int, str]) -> set[str]:
    pub_ids = set()
    if method.abstract is not None:
        pmids = re.finditer(r"PMID:\s*([0-9]+)", method.abstract)
        for match in pmids:
            pmid = int(match.group(1))
            try:
                pub_id = pmid2pubid[pmid]
            except KeyError:
                pub_id = update_citation(cur, pmid)
                pmid2pubid[pmid] = pub_id

            if pub_id:
                method.abstract = method.abstract.replace(match.group(0),
                                                          f'[cite:{pub_id}]')
                pub_ids.add(pub_id)

    for pmid in method.references:
        try:
            pub_id = pmid2pubid[pmid]
        except KeyError:
            pub_id = update_citation(cur, pmid)
            pmid2pubid[pmid] = pub_id

        if pub_id:
            pub_ids.add(pub_id)

    return pub_ids


def populate_method2pub_stg(cur: cx_Oracle.Cursor, method2pub: dict[str, set]):
    data = [(pmid, acc) for acc, pmids in method2pub.items() for pmid in pmids]
    step = 1000
    for i in range(0, len(data), step):
        cur.executemany(
            """
            INSERT INTO INTERPRO.METHOD2PUB_STG (PUB_ID, METHOD_AC)
            VALUES (:1, :2)
            """,
            data[i:i + step]
        )


def update_citation(cur: cx_Oracle.Cursor, pmid: int) -> Optional[str]:
    cur.execute(
        """
            SELECT
              C.EXTERNAL_ID, I.VOLUME, I.ISSUE, I.PUBYEAR, C.TITLE,
              C.PAGE_INFO, J.MEDLINE_ABBREVIATION, J.ISO_ABBREVIATION,
              A.AUTHORS, U.URL
            FROM CDB.CITATIONS@LITPUB C
              LEFT OUTER JOIN CDB.JOURNAL_ISSUES@LITPUB I
                ON C.JOURNAL_ISSUE_ID = I.ID
              LEFT JOIN CDB.CV_JOURNALS@LITPUB J
                ON I.JOURNAL_ID = J.ID
              LEFT OUTER JOIN CDB.FULLTEXT_URL@LITPUB U
                ON (
                    C.EXTERNAL_ID = U.EXTERNAL_ID AND
                    U.DOCUMENT_STYLE  ='DOI' AND
                    U.SOURCE = 'MED'
                )
              LEFT OUTER JOIN CDB.AUTHORS@LITPUB A
                ON (
                  C.ID = A.CITATION_ID AND
                  A.HAS_SPECIAL_CHARS = 'N'
                )
            WHERE C.EXTERNAL_ID = :1
            """, (str(pmid),)
    )

    citation = cur.fetchone()
    if citation:
        citation = list(citation)
        citation[0] = int(citation[0])
        if len(citation[4]) > 740:
            citation[4] = citation[4][:737] + "..."

        pub_id = cur.var(cx_Oracle.STRING)
        cur.execute(
            """
            INSERT INTO INTERPRO.CITATION (
              PUB_ID, PUB_TYPE, PUBMED_ID, VOLUME, ISSUE,
              YEAR, TITLE, RAWPAGES, MEDLINE_JOURNAL,
              ISO_JOURNAL, AUTHORS, DOI_URL
            ) VALUES (
              INTERPRO.NEW_PUB_ID(), 'J', :1, :2, :3, :4, :5,
              :6, :7, :8, :9, :10
            )
            RETURNING PUB_ID INTO :11
            """,
            (*citation, pub_id)
        )
        return pub_id.getvalue()[0]
    else:
        logger.warning(f"Citation related to PMID {pmid} not found.")
        return None<|MERGE_RESOLUTION|>--- conflicted
+++ resolved
@@ -79,12 +79,7 @@
             elif db.identifier == 'N':
                 # NCBIFam
                 signatures = contrib.ncbifam.get_signatures(
-<<<<<<< HEAD
-                    db_props["hmm"],
-                    db_props["signatures"]
-=======
                     db_props["signatures"], db_props["triage"]
->>>>>>> f726029e
                 )
             elif db.identifier == 'P':
                 # PROSITE patterns
