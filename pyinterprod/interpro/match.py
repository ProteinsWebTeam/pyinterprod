import os
import pickle

import oracledb

from pyinterprod import logger
from pyinterprod.utils import oracle


FILE_ENTRY_PROT_COUNTS = "entries.prot.counts.pickle"

"""
To add a partition:
SQL> ALTER TABLE <TABLE> 
     ADD PARTITION <NAME> VALUES ('<DBCODE>');
"""
MATCH_PARTITIONS = {
    "B": "MATCH_DBCODE_B",  # SFLD
    "F": "MATCH_DBCODE_F",  # PRINTS
    "H": "MATCH_DBCODE_H",  # Pfam
    "J": "MATCH_DBCODE_J",  # CDD
    "M": "MATCH_DBCODE_M",  # PROSITE profiles
    "N": "MATCH_DBCODE_N",  # NCBIfam
    "P": "MATCH_DBCODE_P",  # PROSITE patterns
    "Q": "MATCH_DBCODE_Q",  # HAMAP
    "R": "MATCH_DBCODE_R",  # SMART
    "U": "MATCH_DBCODE_U",  # PIRSF
    "V": "MATCH_DBCODE_V",  # PANTHER
    "X": "MATCH_DBCODE_X",  # CATH-Gene3D
    "Y": "MATCH_DBCODE_Y",  # SUPERFAMILY
}
FEATURE_MATCH_PARTITIONS = {
    "a": "ANTIFAM",
    "d": "PFAM_N",
    "f": "FUNFAM",
    "g": "MOBIDBLITE",
    "j": "PHOBIUS",
    "l": "ELM",
    "n": "SIGNALP_E",
    "q": "TMHMM",
    "s": "SIGNALP_GP",
    "v": "SIGNALP_GN",
    "x": "COILS"
}
SITE_PARTITIONS = {
    # DB identifier -> (str:partition, bool:check against MATCH table)
    "B": ("SFLD", True),
    "J": ("CDD", True),
    "z": ("PIRSR", False)
}


def export_entries_protein_counts(cur: oracledb.Cursor, data_dir: str):
    with open(os.path.join(data_dir, FILE_ENTRY_PROT_COUNTS), "wb") as fh:
        pickle.dump(_get_entries_protein_counts(cur), fh)


def update_database_matches(uri: str, databases: list):
    """

    :param uri:
    :param databases: list of Database objects
    :return:
    """
    con = oracledb.connect(uri)
    cur = con.cursor()

    for database in databases:
        logger.info(f"{database.name}")
        oracle.drop_table(cur, "INTERPRO.MATCH_NEW", purge=True)
        logger.info(f"\tpopulating MATCH_MEW "
                    f"(ANALYSIS_ID: {database.analysis_id})")
        cur.execute(
            """
            CREATE TABLE INTERPRO.MATCH_NEW NOLOGGING
            AS SELECT * FROM INTERPRO.MATCH WHERE 1 = 0
            """
        )

        if database.identifier == "V":
            # PANTHER: import annotation node ID
            feature = "M.SEQ_FEATURE"
        else:
            feature = "NULL"

        cur.execute(
            f"""
            INSERT /*+ APPEND */ INTO INTERPRO.MATCH_NEW
            SELECT
              X.AC, M.METHOD_AC, M.SEQ_START, M.SEQ_END, 'T',
              D.DBCODE, D.EVIDENCE,
              SYSDATE, SYSDATE, SYSDATE, 'INTERPRO',
              M.EVALUE, M.MODEL_AC, M.FRAGMENTS, {feature}
            FROM IPRSCAN.MV_IPRSCAN M
            INNER JOIN UNIPARC.XREF X
              ON M.UPI = X.UPI
            INNER JOIN INTERPRO.IPRSCAN2DBCODE D
              ON M.ANALYSIS_ID = D.IPRSCAN_SIG_LIB_REL_ID
            WHERE M.ANALYSIS_ID = :1
            AND M.SEQ_START != M.SEQ_END
            AND X.DBID IN (2, 3)  -- Swiss-Prot or TrEMBL
            AND X.DELETED = 'N'
            """,
            [database.analysis_id]
        )
        con.commit()

        # Add constraints/indexes to be able to exchange partition
        logger.info("\tcreating indexes and constraints")
        for col in ("PROTEIN_AC", "METHOD_AC", "STATUS", "DBCODE", "EVIDENCE"):
            cur.execute(
                f"""
                CREATE INDEX MATCH_NEW${col[0]}
                ON INTERPRO.MATCH_NEW ({col})
                TABLESPACE INTERPRO_IND
                NOLOGGING
                """
            )

        cur.execute(
            """
            ALTER TABLE INTERPRO.MATCH_NEW
            ADD CONSTRAINT CK_MATCH_NEW$FROM
            CHECK (POS_FROM >= 1)
            """
        )
        cur.execute(
            """
            ALTER TABLE INTERPRO.MATCH_NEW
            ADD CONSTRAINT CK_MATCH_NEW$NEG
            CHECK (POS_TO - POS_FROM > 0)
            """
        )
        cur.execute(
            """
            ALTER TABLE INTERPRO.MATCH_NEW
            ADD CONSTRAINT CK_MATCH_NEW$STATUS
            CHECK (STATUS != 'N' OR (STATUS = 'N' AND DBCODE IN ('P','M','Q')))
            """
        )
        cur.execute(
            """
            ALTER TABLE INTERPRO.MATCH_NEW
            ADD CONSTRAINT PK_MATCH_NEW
            PRIMARY KEY (PROTEIN_AC, METHOD_AC, POS_FROM, POS_TO)
            """
        )
        cur.execute(
            """
            ALTER TABLE INTERPRO.MATCH_NEW
            ADD CONSTRAINT FK_MATCH_NEW$DBCODE
            FOREIGN KEY (DBCODE) REFERENCES INTERPRO.CV_DATABASE (DBCODE)
            """
        )
        cur.execute(
            """
            ALTER TABLE INTERPRO.MATCH_NEW
            ADD CONSTRAINT FK_MATCH_NEW$EVI
            FOREIGN KEY (EVIDENCE) REFERENCES INTERPRO.CV_EVIDENCE (CODE)
            """
        )
        cur.execute(
            """
            ALTER TABLE INTERPRO.MATCH_NEW
            ADD CONSTRAINT FK_MATCH_NEW$METHOD
            FOREIGN KEY (METHOD_AC) REFERENCES INTERPRO.METHOD (METHOD_AC)
            """
        )
        cur.execute(
            """
            ALTER TABLE INTERPRO.MATCH_NEW
            ADD CONSTRAINT FK_MATCH_NEW$PROTEIN
            FOREIGN KEY (PROTEIN_AC) REFERENCES INTERPRO.PROTEIN (PROTEIN_AC)
            """
        )
        cur.execute(
            """
            ALTER TABLE INTERPRO.MATCH_NEW
            ADD CONSTRAINT FK_MATCH_NEW$STATUS
            FOREIGN KEY (STATUS) REFERENCES INTERPRO.CV_STATUS (CODE)
            """
        )
        cur.execute(
            """
            ALTER TABLE INTERPRO.MATCH_NEW
            ADD CONSTRAINT CK_MATCH_NEW$PROTEIN
            CHECK (PROTEIN_AC IS NOT NULL)
            """
        )
        cur.execute(
            """
            ALTER TABLE INTERPRO.MATCH_NEW
            ADD CONSTRAINT CK_MATCH_NEW$METHOD
            CHECK (METHOD_AC IS NOT NULL)
            """
        )

        cur.execute("SELECT COUNT(*) FROM INTERPRO.MATCH_NEW")
        cnt, = cur.fetchone()
        if not cnt:
            raise RuntimeError(f"no rows inserted "
                               f"for analysis ID {database.analysis_id}")

        logger.info(f"\texchanging partition")
        partition = MATCH_PARTITIONS[database.identifier]
        cur.execute(
            f"""
            ALTER TABLE INTERPRO.MATCH
            EXCHANGE PARTITION ({partition})
            WITH TABLE INTERPRO.MATCH_NEW
            """
        )
        oracle.drop_table(cur, "INTERPRO.MATCH_NEW", purge=True)

        logger.info("\tgathering statistics")
        oracle.gather_stats(cur, "INTERPRO", "MATCH", partition)

    for index in oracle.get_indexes(cur, "INTERPRO", "MATCH"):
        if index["is_unusable"]:
            logger.info(f"rebuilding index {index['name']}")
            oracle.rebuild_index(cur, index["name"])

    for index in oracle.get_partitioned_indexes(cur, "INTERPRO", "MATCH"):
        if index["is_unusable"]:
            logger.info(f"rebuilding index {index['name']}, "
                        f"partition {index['partition']}")
            oracle.rebuild_index(cur, index["name"],
                                 partition=index["partition"])

    cur.close()
    con.close()

    logger.info("complete")


def update_database_feature_matches(uri: str, databases: list):
    """

    :param uri:
    :param databases: list of Database objects
    :return:
    """
    con = oracledb.connect(uri)
    cur = con.cursor()

    for database in databases:
        logger.info(f"{database.name}")
        oracle.drop_table(cur, "INTERPRO.FEATURE_MATCH_NEW", purge=True)
        cur.execute(
            """
            CREATE TABLE INTERPRO.FEATURE_MATCH_NEW NOLOGGING
            AS SELECT * FROM INTERPRO.FEATURE_MATCH WHERE 1 = 0
            """
        )

        if database.identifier == "d":
            # Pfam-N matches updated in update-features task
            cur.execute(
                """
                INSERT /*+ APPEND */ INTO INTERPRO.FEATURE_MATCH_NEW
                SELECT PROTEIN_ID, METHOD_AC, NULL, POS_FROM, POS_TO, :1
                FROM INTERPRO.PFAMN_MATCH
                """,
                [database.identifier]
            )
            con.commit()
        elif database.identifier == "l":
            # ELM matches updated in update-features task
            cur.execute(
                """
                INSERT /*+ APPEND */ INTO INTERPRO.FEATURE_MATCH_NEW
                SELECT PROTEIN_ID, METHOD_AC, NULL, POS_FROM, POS_TO, :1
                FROM INTERPRO.ELM_MATCH
                """,
                [database.identifier]
            )
            con.commit()
        else:
            logger.info(f"\tpopulating FEATURE_MATCH_NEW "
                        f"(ANALYSIS_ID: {database.analysis_id})")
            cur.execute(
                """
                INSERT /*+ APPEND */ INTO INTERPRO.FEATURE_MATCH_NEW
                SELECT
                  X.AC, M.METHOD_AC, M.SEQ_FEATURE, M.SEQ_START, M.SEQ_END,
                  D.DBCODE
                FROM IPRSCAN.MV_IPRSCAN M
                INNER JOIN UNIPARC.XREF X
                  ON M.UPI = X.UPI
                INNER JOIN INTERPRO.IPRSCAN2DBCODE D
                  ON M.ANALYSIS_ID = D.IPRSCAN_SIG_LIB_REL_ID
                WHERE M.ANALYSIS_ID = :1
                AND X.DBID IN (2, 3)  -- Swiss-Prot or TrEMBL
                AND X.DELETED = 'N'
                """,
                [database.analysis_id]
            )
            con.commit()

        # Add indexes to be able to exchange partition
        logger.info("\tcreating constraints")
        cur.execute(
            """
            ALTER TABLE INTERPRO.FEATURE_MATCH_NEW
            ADD CONSTRAINT CK_FMATCH_NEW$FROM
            CHECK ( POS_FROM >= 1 )
            """
        )
        cur.execute(
            """
            ALTER TABLE INTERPRO.FEATURE_MATCH_NEW
            ADD CONSTRAINT CK_FMATCH_NEW$NEG
            CHECK ( POS_TO >= POS_FROM )
            """
        )
        cur.execute(
            """
            ALTER TABLE INTERPRO.FEATURE_MATCH_NEW
            ADD CONSTRAINT PK_FMATCH_NEW
            PRIMARY KEY (PROTEIN_AC, METHOD_AC, POS_FROM, POS_TO, DBCODE)
            """
        )
        cur.execute(
            f"""
            ALTER TABLE INTERPRO.FEATURE_MATCH_NEW
            ADD CONSTRAINT FK_FMATCH_NEW$M$D
            FOREIGN KEY (METHOD_AC, DBCODE)
                REFERENCES INTERPRO.FEATURE_METHOD (METHOD_AC, DBCODE)
            """
        )
        cur.execute(
            """
            ALTER TABLE INTERPRO.FEATURE_MATCH_NEW
            ADD CONSTRAINT FK_FMATCH_NEW$P
            FOREIGN KEY (PROTEIN_AC) 
                REFERENCES INTERPRO.PROTEIN (PROTEIN_AC)
            """
        )

        cur.execute("SELECT COUNT(*) FROM INTERPRO.FEATURE_MATCH_NEW")
        cnt, = cur.fetchone()
        if not cnt:
            raise RuntimeError(f"no rows inserted "
                               f"for analysis ID {database.analysis_id}")

        logger.info(f"\texchanging partition")
        partition = FEATURE_MATCH_PARTITIONS[database.identifier]
        cur.execute(
            f"""
            ALTER TABLE INTERPRO.FEATURE_MATCH
            EXCHANGE PARTITION ({partition})
            WITH TABLE INTERPRO.FEATURE_MATCH_NEW
            """
        )
        oracle.drop_table(cur, "INTERPRO.FEATURE_MATCH_NEW", purge=True)

        logger.info("\tgathering statistics")
        oracle.gather_stats(cur, "INTERPRO", "FEATURE_MATCH", partition)

    for index in oracle.get_indexes(cur, "INTERPRO", "FEATURE_MATCH"):
        if index["is_unusable"]:
            logger.info(f"rebuilding index {index['name']}")
            oracle.rebuild_index(cur, index["name"])

    for index in oracle.get_partitioned_indexes(cur, "INTERPRO",
                                                "FEATURE_MATCH"):
        if index["is_unusable"]:
            logger.info(f"rebuilding index {index['name']}, "
                        f"partition {index['partition']}")
            oracle.rebuild_index(cur, index["name"],
                                 partition=index["partition"])

    cur.close()
    con.close()

    logger.info("complete")


def update_database_site_matches(uri: str, databases: list):
    """

    :param uri:
    :param databases: list of Database objects
    :return:
    """
    con = oracledb.connect(uri)
    cur = con.cursor()

    for database in databases:
        logger.info(database.name)

        """
        Same partition names in:
            - IPRSCAN.SITE
            - INTERPRO.SITE_MATCH
        """
        site_partition, ck_matches = SITE_PARTITIONS[database.identifier]

        oracle.drop_table(cur, "INTERPRO.SITE_MATCH_NEW", purge=True)
        cur.execute(
            """
            CREATE TABLE INTERPRO.SITE_MATCH_NEW NOLOGGING
            AS SELECT * FROM INTERPRO.SITE_MATCH WHERE 1 = 0
            """
        )

        logger.info(f"\tinserting site matches")
        cur.execute(
            f"""
            INSERT /*+ APPEND */ INTO INTERPRO.SITE_MATCH_NEW
            SELECT
                X.AC, S.METHOD_AC, D.DBCODE, S.LOC_START, S.LOC_END, 
                S.DESCRIPTION, S.RESIDUE, S.RESIDUE_START, S.RESIDUE_END, 
                S.NUM_SITES
            FROM IPRSCAN.SITE PARTITION ({site_partition}) S
            INNER JOIN UNIPARC.XREF X
              ON S.UPI = X.UPI
            INNER JOIN INTERPRO.IPRSCAN2DBCODE D
              ON S.ANALYSIS_ID = D.IPRSCAN_SIG_LIB_REL_ID
            WHERE S.ANALYSIS_ID = :1
            AND X.DBID IN (2, 3)  -- Swiss-Prot or TrEMBL
            AND X.DELETED = 'N'
            """, (database.analysis_id,)
        )
        con.commit()

        logger.info(f"\tindexing")
        cur.execute(
            """
            CREATE INDEX I_SITE_MATCH_NEW
            ON INTERPRO.SITE_MATCH_NEW (
                PROTEIN_AC, METHOD_AC, LOC_START, LOC_END
            )
            TABLESPACE INTERPRO_IND
            NOLOGGING
            """
        )

        if ck_matches:
            logger.info(f"\tchecking matches")
            match_partition = MATCH_PARTITIONS[database.identifier]
            cur.execute(
                f"""
                SELECT COUNT(*)
                FROM (
                    SELECT DISTINCT PROTEIN_AC, METHOD_AC, LOC_START, LOC_END
                    FROM INTERPRO.SITE_MATCH_NEW
                    MINUS
                    SELECT DISTINCT PROTEIN_AC, METHOD_AC, POS_FROM, POS_TO
                    FROM INTERPRO.MATCH PARTITION ({match_partition})
                )
                """
            )

            cnt, = cur.fetchone()
            if cnt:
                cur.close()
                con.close()
                raise RuntimeError(f"{database.name}: {cnt} matches "
                                   f"in SITE_MATCH_NEW that are not in MATCH")

        logger.info(f"\tadding constraint")
        cur.execute(
            """
            ALTER TABLE INTERPRO.SITE_MATCH_NEW
            ADD CONSTRAINT FK_SITE_MATCH_NEW$P
            FOREIGN KEY (PROTEIN_AC) REFERENCES INTERPRO.PROTEIN (PROTEIN_AC)
            """
        )
        cur.execute(
            """
            ALTER TABLE INTERPRO.SITE_MATCH_NEW
            ADD CONSTRAINT FK_SITE_MATCH_NEW$D
            FOREIGN KEY (DBCODE) REFERENCES INTERPRO.CV_DATABASE (DBCODE)
            """
        )

        logger.info(f"\texchanging partition")
        cur.execute(
            f"""
            ALTER TABLE INTERPRO.SITE_MATCH
            EXCHANGE PARTITION ({site_partition})
            WITH TABLE INTERPRO.SITE_MATCH_NEW
            """
        )

        oracle.drop_table(cur, "INTERPRO.SITE_MATCH_NEW", purge=True)

    for index in oracle.get_indexes(cur, "INTERPRO", "SITE_MATCH"):
        if index["is_unusable"]:
            logger.info(f"rebuilding index {index['name']}")
            oracle.rebuild_index(cur, index["name"])

    for index in oracle.get_partitioned_indexes(cur, "INTERPRO", "SITE_MATCH"):
        if index["is_unusable"]:
            logger.info(f"rebuilding index {index['name']}, "
                        f"partition {index['partition']}")
            oracle.rebuild_index(cur, index["name"],
                                 partition=index["partition"])

    cur.close()
    con.close()

    logger.info("complete")


def update_matches(uri: str):
    """
    Add protein matches for recently added/modified sequences

    :param uri: Oracle connection string
    """
    con = oracledb.connect(uri)
    _prepare_matches(con)
    _check_matches(con)
    _insert_matches(con)
    con.close()


def update_feature_matches(uri: str):
    """
    Add protein feature matches for recently added/modified sequences

    :param uri: Oracle connection string
    """
    con = oracledb.connect(uri)
    cur = con.cursor()
    logger.info("updating FEATURE_MATCH")
    cur.execute(
        """
        DELETE FROM INTERPRO.FEATURE_MATCH
        WHERE PROTEIN_AC IN (
          SELECT PROTEIN_AC
          FROM INTERPRO.PROTEIN_TO_SCAN
        )
        """
    )
    con.commit()
    logger.info(f"{cur.rowcount} rows deleted")

    params = ",".join([":" + str(i+1)
                       for i in range(len(FEATURE_MATCH_PARTITIONS))])
    cur.execute(
        f"""
        INSERT INTO INTERPRO.FEATURE_MATCH
        SELECT
          P.PROTEIN_AC, M.METHOD_AC, M.SEQ_FEATURE, M.SEQ_START, M.SEQ_END,
          D.DBCODE
        FROM INTERPRO.PROTEIN_TO_SCAN P
        INNER JOIN IPRSCAN.MV_IPRSCAN M
          ON P.UPI = M.UPI
        INNER JOIN INTERPRO.IPRSCAN2DBCODE D
          ON M.ANALYSIS_ID = D.IPRSCAN_SIG_LIB_REL_ID
        WHERE D.DBCODE IN ({params})
        """,
        list(FEATURE_MATCH_PARTITIONS.keys())
    )
    con.commit()
    logger.info(f"{cur.rowcount} rows inserted")

    cur.close()
    con.close()


def update_variant_matches(uri: str):
    """
    Recreate splice-variants table with the most recent data
    from SWISSPROT_VARSPLIC. TREMBL_VARSPLIC (DBID=25) is obsolete and
    only contains deleted cross-references.

    :param uri: Oracle connection string
    """
    con = oracledb.connect(uri)
    cur = con.cursor()
    logger.info("updating VARSPLIC_MASTER")
    oracle.truncate_table(cur, "INTERPRO.VARSPLIC_MASTER", reuse_storage=True)
    cur.execute(
        """
        INSERT INTO INTERPRO.VARSPLIC_MASTER
        SELECT
          SUBSTR(X.AC, 1, INSTR(X.AC, '-') - 1),
          SUBSTR(X.AC, INSTR(X.AC, '-') + 1),
          P.CRC64,
          P.LEN
        FROM UNIPARC.XREF X
        INNER JOIN UNIPARC.PROTEIN P ON X.UPI = P.UPI
        WHERE X.DBID = 24
        AND X.DELETED = 'N'
        """
    )
    logger.info(f"{cur.rowcount} rows inserted")

    logger.info("updating VARSPLIC_MATCH")
    oracle.truncate_table(cur, "INTERPRO.VARSPLIC_MATCH", reuse_storage=True)

    dbcodes = list(MATCH_PARTITIONS.keys())
    params = ",".join([f":{i+1}" for i in range(len(dbcodes))])
    cur.execute(
        f"""
        INSERT INTO INTERPRO.VARSPLIC_MATCH
        SELECT
          X.AC, MV.METHOD_AC, MV.SEQ_START, MV.SEQ_END, 'T' AS STATUS,
          I2D.DBCODE, I2D.EVIDENCE, SYSDATE, SYSDATE, SYSDATE,
          'INTERPRO', MV.EVALUE, MV.MODEL_AC, MV.FRAGMENTS
        FROM UNIPARC.XREF X
        INNER JOIN IPRSCAN.MV_IPRSCAN MV
          ON X.UPI = MV.UPI
        INNER JOIN INTERPRO.IPRSCAN2DBCODE I2D
          ON MV.ANALYSIS_ID = I2D.IPRSCAN_SIG_LIB_REL_ID
        INNER JOIN INTERPRO.METHOD M
          ON MV.METHOD_AC = M.METHOD_AC
        WHERE X.DBID = 24
          AND X.DELETED = 'N'
          AND I2D.DBCODE IN ({params})
          AND M.SKIP_FLAG = 'N'
        """,
        dbcodes
    )
    logger.info(f"{cur.rowcount} rows inserted")
    con.commit()

    cur.close()
    con.close()


def update_site_matches(uri: str):
    """
    Add protein site matches for recently added/modified sequences

    :param uri: Oracle connection string
    """
    con = oracledb.connect(uri)
    cur = con.cursor()

    logger.info("populating SITE_MATCH_NEW")
    oracle.drop_table(cur, "INTERPRO.SITE_MATCH_NEW", purge=True)

    cur.execute(
        """
        CREATE TABLE INTERPRO.SITE_MATCH_NEW NOLOGGING
        AS
        SELECT
            P.PROTEIN_AC, S.METHOD_AC, D.DBCODE, S.LOC_START, S.LOC_END, 
            S.DESCRIPTION, S.RESIDUE, S.RESIDUE_START, S.RESIDUE_END, 
            S.NUM_SITES
        FROM INTERPRO.PROTEIN_TO_SCAN P
        INNER JOIN IPRSCAN.SITE S
          ON P.UPI = S.UPI
        INNER JOIN INTERPRO.IPRSCAN2DBCODE D
          ON S.ANALYSIS_ID = D.IPRSCAN_SIG_LIB_REL_ID
        """
    )

    logger.info("indexing")
    cur.execute(
        """
        CREATE INDEX I_SITE_NEW
        ON INTERPRO.SITE_MATCH_NEW (PROTEIN_AC, METHOD_AC, LOC_START, LOC_END)
        TABLESPACE INTERPRO_IND
        NOLOGGING
        """
    )

    logger.info("gathering statistics")
    oracle.gather_stats(cur, "INTERPRO", "SITE_MATCH_NEW")

    logger.info("checking")
    params = []
    queries = []
    for identifier, (_, ck_matches) in SITE_PARTITIONS.items():
        if ck_matches:
            partition = MATCH_PARTITIONS[identifier]
            params.append(identifier)
            queries.append(
                f"""
                SELECT DISTINCT PROTEIN_AC, METHOD_AC, POS_FROM, POS_TO
                FROM INTERPRO.MATCH PARTITION ({partition})
                """
            )

    if queries:
        in_cond = [f":{i+1}" for i in range(len(params))]
        cur.execute(
            f"""
            SELECT COUNT(*)
            FROM (
                SELECT DISTINCT PROTEIN_AC, METHOD_AC, LOC_START, LOC_END
                FROM INTERPRO.SITE_MATCH_NEW
                WHERE DBCODE IN ({', '.join(in_cond)})
                MINUS (
                  {' UNION ALL '.join(queries)}
                )
            )
            """, params
        )

        cnt, = cur.fetchone()
        if cnt:
            cur.close()
            con.close()
            raise RuntimeError(f"{cnt} matches in SITE_MATCH_NEW "
                               f"that are not in MATCH")

    logger.info("updating SITE_MATCH")
    cur.execute(
        """
        DELETE FROM INTERPRO.SITE_MATCH
        WHERE PROTEIN_AC IN (
          SELECT PROTEIN_AC
          FROM INTERPRO.PROTEIN_TO_SCAN
        )
        """
    )
    logger.info(f"{cur.rowcount} rows deleted")

    cur.execute(
        """
        INSERT INTO INTERPRO.SITE_MATCH
        SELECT * FROM INTERPRO.SITE_MATCH_NEW
        """
    )
    logger.info(f"{cur.rowcount} rows inserted")
    con.commit()

    oracle.drop_table(cur, "INTERPRO.SITE_MATCH_NEW", purge=True)

    cur.close()
    con.close()


def _prepare_matches(con: oracledb.Connection):
    """
    Import protein matches in a staging table

    :param con: Oracle connection object
    """
    cur = con.cursor()

    logger.info("populating MATCH_NEW")
    oracle.drop_table(cur, "INTERPRO.MATCH_NEW", purge=True)

    cur.execute(
        """
        CREATE TABLE INTERPRO.MATCH_NEW NOLOGGING
        AS
        SELECT *
        FROM INTERPRO.MATCH WHERE 1 = 0
        """
    )

    params = ",".join([":" + str(i + 1)
                       for i in range(len(MATCH_PARTITIONS))])
    cur.execute(
        f"""
        INSERT /*+ APPEND */ INTO INTERPRO.MATCH_NEW
        SELECT
          P.PROTEIN_AC, M.METHOD_AC, M.SEQ_START, M.SEQ_END, 'T',
          D.DBCODE, D.EVIDENCE,
          SYSDATE, SYSDATE, SYSDATE, 'INTERPRO',
          M.EVALUE, M.MODEL_AC, M.FRAGMENTS, 
          CASE WHEN D.DBCODE = 'V' THEN M.SEQ_FEATURE ELSE NULL END
        FROM INTERPRO.PROTEIN_TO_SCAN P
        INNER JOIN IPRSCAN.MV_IPRSCAN M
          ON P.UPI = M.UPI
        INNER JOIN INTERPRO.IPRSCAN2DBCODE D
          ON M.ANALYSIS_ID = D.IPRSCAN_SIG_LIB_REL_ID
        WHERE D.DBCODE IN ({params})
        AND M.SEQ_START != M.SEQ_END
        """,
        list(MATCH_PARTITIONS.keys())
    )
    con.commit()

    logger.info("indexing")
    for col in ("DBCODE", "PROTEIN_AC"):
        cur.execute(
            f"""
            CREATE INDEX I_MATCH_NEW${col}
            ON INTERPRO.MATCH_NEW ({col})
            TABLESPACE INTERPRO_IND
            NOLOGGING
            """
        )

    # logger.info("gathering statistics")
    # oracle.gather_stats(cur, "INTERPRO", "MATCH_NEW")

    logger.info("deleting SUPERFAMILY duplicated matches")
    cur.execute(
        """
        DELETE FROM INTERPRO.MATCH_NEW M1
        WHERE EXISTS(
          SELECT 1
          FROM INTERPRO.MATCH_NEW M2
          WHERE M2.DBCODE = 'Y'
          AND M1.PROTEIN_AC = M2.PROTEIN_AC
          AND M1.METHOD_AC = M2.METHOD_AC
          AND M1.POS_FROM = M2.POS_FROM
          AND M1.POS_TO = M2.POS_TO
          AND M1.SCORE > M2.SCORE
        )
        """
    )
    logger.info(f"{cur.rowcount} SUPERFAMILY matches deleted")
    con.commit()
    cur.close()


def _check_matches(con: oracledb.Connection):
    """
    Check there are not errors in imported matches

    :param con: Oracle connection object
    """
    cur = con.cursor()

    # Matches outside of the protein
    logger.info("checking out-of-bound matches")
    cur.execute(
        """
        SELECT M.PROTEIN_AC, M.METHOD_AC, M.POS_TO, P.LEN
        FROM INTERPRO.MATCH_NEW M
        INNER JOIN INTERPRO.PROTEIN P
          ON M.PROTEIN_AC = P.PROTEIN_AC
        WHERE M.POS_TO > P.LEN
        """
    )
    cnt = 0
    for row in cur:
        logger.critical("out-of-bound: {}\t{}\t{}\t{}".format(*row))
        cnt += 1

    if cnt:
        cur.close()
        con.close()
        raise RuntimeError(f"{cnt} out-of-bound matches")

    # Matches with invalid start/end positions
    logger.info("checking invalid matches")
    cur.execute(
        """
        SELECT PROTEIN_AC, METHOD_AC, POS_FROM, POS_TO
        FROM INTERPRO.MATCH_NEW
        WHERE POS_FROM < 1 OR POS_FROM > POS_TO
        """
    )
    cnt = 0
    for row in cur:
        logger.critical("invalid: {}\t{}\t{}\t{}".format(*row))
        cnt += 1

    if cnt:
        cur.close()
        con.close()
        raise RuntimeError(f"{cnt} invalid matches")

    cur.close()


def _insert_matches(con: oracledb.Connection):
    """
    Update the MATCH table with data from the staging table

    :param con: Oracle connection object
    """
    cur = con.cursor()

    logger.info("updating MATCH")
    cur.execute(
        """
        DELETE FROM INTERPRO.MATCH
        WHERE PROTEIN_AC IN (
          SELECT PROTEIN_AC
          FROM INTERPRO.PROTEIN_TO_SCAN
        )
        """
    )
    logger.info(f"{cur.rowcount} rows deleted")
    con.commit()

    cur.execute(
        """
        INSERT INTO INTERPRO.MATCH
        SELECT * FROM INTERPRO.MATCH_NEW
        """
    )
    logger.info(f"{cur.rowcount} rows inserted")
    con.commit()

    oracle.drop_table(cur, "INTERPRO.MATCH_NEW", purge=True)
    cur.close()


def track_entry_changes(cur: oracledb.Cursor, data_dir: str,
                        threshold: float) -> list:
    """
    Find entries with significant protein count changes

    :param cur: Oracle cursor object
    :param data_dir: directory containing the file for protein counts
                     before the update
    :param threshold: report entries with at least (threshold/100)% change
                      in protein counts
    :return: list of entries with a significant changes in proteins count
    """

    with open(os.path.join(data_dir, FILE_ENTRY_PROT_COUNTS), "rb") as fh:
        old_counts = pickle.load(fh)

    new_counts = _get_entries_protein_counts(cur)
    changes = []
    for acc in sorted(old_counts):
        entry_old_counts = old_counts[acc]
        entry_new_counts = new_counts.pop(acc, {})

        # Total number of proteins matched
        entry_old_total = sum(entry_old_counts.values())
        entry_new_total = sum(entry_new_counts.values())

        change = (entry_new_total - entry_old_total) / entry_old_total

        # If the entry does not have any matches anymore,
        # we want to report it
        if entry_new_total != 0 and abs(change) < threshold:
            continue

        entry_superkingdoms = {}
        for superkingdom, old_cnt in entry_old_counts.items():
            new_cnt = entry_new_counts.pop(superkingdom, 0)
            entry_superkingdoms[superkingdom] = (old_cnt, new_cnt)

        # superkingdoms with proteins only matched in new UniProt release
        for superkingdom, new_cnt in entry_new_counts.items():
            entry_superkingdoms[superkingdom] = (0, new_cnt)

        changes.append((
            acc,
            entry_old_total,
            entry_new_total,
            change,
            entry_superkingdoms
        ))

    return changes


<<<<<<< HEAD
def _get_taxon2superkingdom(cur: oracledb.Cursor) -> dict[int, str]:
=======
def _get_taxon2superkingdom(cur: oracledb.Cursor) -> Dict[int, str]:
>>>>>>> 2db9846e
    # Load all taxa
    cur.execute(
        """
        SELECT TAX_ID, SCIENTIFIC_NAME, RANK, PARENT_ID
        FROM INTERPRO.ETAXI
        """
    )
    taxa = {}
    for tax_id, name, rank, parent_id in cur:
        if tax_id in (1, 131567):
            """
            Skip root and meta-superkingdom (131567) which contains:
                * Bacteria (2)
                * Archaea (2157)
                * Eukaryota (2759)
            """
            continue
        elif parent_id in (1, 131567):
            rank = "superkingdom"
            parent_id = None

        taxa[tax_id] = (name, rank, parent_id)

    # For each taxon, find its root (i.e. superkingdom)
    taxon2superkingdom = {}
    for tax_id in taxa:
        name, rank, parent_id = taxa[tax_id]

        while parent_id is not None:
            name, rank, parent_id = taxa[parent_id]
            if rank == "superkingdom":
                taxon2superkingdom[tax_id] = name
                break

    return taxon2superkingdom


<<<<<<< HEAD
def _get_entries_protein_counts(cur: oracledb.Cursor) -> dict[str, Dict[str, int]]:
=======
def _get_entries_protein_counts(cur: oracledb.Cursor) -> Dict[str, Dict[str, int]]:
>>>>>>> 2db9846e
    """
    Return the number of protein matched by each InterPro entry.
    Only complete sequences are considered.

    :param cur: Oracle cursor object
    :return: dictionary
    """
    taxon2superkingdom = _get_taxon2superkingdom(cur)
    cur.execute(
        """
        SELECT EM.ENTRY_AC, P.TAX_ID, COUNT(DISTINCT P.PROTEIN_AC)
        FROM INTERPRO.PROTEIN P
        INNER JOIN INTERPRO.MATCH M ON P.PROTEIN_AC = M.PROTEIN_AC
        INNER JOIN INTERPRO.ENTRY2METHOD EM ON EM.METHOD_AC = M.METHOD_AC
        WHERE P.FRAGMENT = 'N'
        GROUP BY EM.ENTRY_AC, P.TAX_ID
        """
    )
    counts = {}
    for entry_acc, tax_id, n_proteins in cur:
        try:
            e = counts[entry_acc]
        except KeyError:
            e = counts[entry_acc] = {}

        superkingdom = taxon2superkingdom[tax_id]
        try:
            e[superkingdom] += n_proteins
        except KeyError:
            e[superkingdom] = n_proteins

    return counts


def get_sig_protein_counts(cur: oracledb.Cursor, dbid: str) -> Dict[str, Dict[str, int]]:
    """
    Return the number of protein matches by each member database signature.
    Only complete sequences are considered

    :param cur: Oracle cursor object
    :param dbid: member database identifier
    :return: dictionary
    """
    partition = MATCH_PARTITIONS[dbid]
    taxon2superkingdom = _get_taxon2superkingdom(cur)
    cur.execute(
        f"""
        SELECT M.METHOD_AC, P.TAX_ID, COUNT(DISTINCT P.PROTEIN_AC)
        FROM INTERPRO.MATCH PARTITION ({partition}) M
        INNER JOIN INTERPRO.PROTEIN P
            ON P.PROTEIN_AC = M.PROTEIN_AC
        WHERE P.FRAGMENT = 'N'
        GROUP BY M.METHOD_AC, P.TAX_ID
        """
    )
    counts = {}
    for sig_acc, tax_id, n_proteins in cur:
        try:
            sig = counts[sig_acc]
        except KeyError:
            sig = counts[sig_acc] = {}

        superkingdom = taxon2superkingdom[tax_id]
        try:
            sig[superkingdom] += n_proteins
        except KeyError:
            sig[superkingdom] = n_proteins

    return counts


# def _get_databases_matches_count(cur: oracledb.Cursor) -> Dict[str, int]:
#     """
#     Return the number of matches per member database
#     :param cur: Oracle cursor object
#     :return: dictionary
#     """
#     cur.execute(
#         """
#         SELECT DBCODE, COUNT(*)
#         FROM INTERPRO.MATCH
#         GROUP BY DBCODE
#         """
#     )
#     return dict(cur.fetchall())


# def add_site_subpartitions(uri: str, owner: str, table: str, partition: str,
#                            stop: str, prefix: str = ""):
#     if len(stop) != 8 or stop[:3] != "UPI" or not stop[3:].isalnum():
#         raise ValueError(f"Invalid range stop: {stop}. "
#                          f"Expected format: UPIxxxxx, with x being digits")
#
#     con = oracledb.connect(uri)
#     cur = con.cursor()
#
#     subpartitions = set()
#     for subpart in oracle.get_subpartitions(cur, owner, table, partition):
#         subpartitions.add(subpart["name"])
#
#     new_subpartitions = {}
#     # range_upi yields start/stop, but since step = 1, start == stop
#     for value, _ in range_upi("UPI00000", stop, 1):
#         name = prefix + value
#         if name not in subpartitions:
#             new_subpartitions[name] = value
#
#     for name, value in new_subpartitions.items():
#         cur.execute(
#             f"""
#             ALTER TABLE {table} MODIFY PARTITION {partition}
#             ADD SUBPARTITION {name} VALUES ('{value}')
#             """
#         )
#
#     cur.close()
#     con.close()<|MERGE_RESOLUTION|>--- conflicted
+++ resolved
@@ -944,11 +944,7 @@
     return changes
 
 
-<<<<<<< HEAD
-def _get_taxon2superkingdom(cur: oracledb.Cursor) -> dict[int, str]:
-=======
 def _get_taxon2superkingdom(cur: oracledb.Cursor) -> Dict[int, str]:
->>>>>>> 2db9846e
     # Load all taxa
     cur.execute(
         """
@@ -986,11 +982,7 @@
     return taxon2superkingdom
 
 
-<<<<<<< HEAD
-def _get_entries_protein_counts(cur: oracledb.Cursor) -> dict[str, Dict[str, int]]:
-=======
 def _get_entries_protein_counts(cur: oracledb.Cursor) -> Dict[str, Dict[str, int]]:
->>>>>>> 2db9846e
     """
     Return the number of protein matched by each InterPro entry.
     Only complete sequences are considered.
