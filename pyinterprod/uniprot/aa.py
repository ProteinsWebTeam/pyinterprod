import gzip
import os

import oracledb

from pyinterprod import logger
from pyinterprod.interpro import iprscan
from pyinterprod.utils import email, oracle, Table


MAX_DOM_BY_GROUP = 20
DOM_OVERLAP_THRESHOLD = 0.3
# Pfam, CDD, PROSITE profiles, SMART, NCBIfam
REPR_DOM_DATABASES = ["H", "J", "M", "R", "N"]


def create_aa_alignment(uri: str):
    logger.info("creating AA_ALIGNMENT")

    con = oracledb.connect(uri)
    cur = con.cursor()

    cur.execute(
        """
        SELECT IPRSCAN_SIG_LIB_REL_ID
        FROM INTERPRO.IPRSCAN2DBCODE 
        WHERE DBCODE = 'f'
        """
    )
    funfam_id, = cur.fetchone()

    oracle.drop_table(cur, "IPRSCAN.AA_ALIGNMENT", purge=True)
    cur.execute(
        """
        CREATE TABLE IPRSCAN.AA_ALIGNMENT
        (
            UPI VARCHAR2(13) NOT NULL,
            LIBRARY VARCHAR2(25) NOT NULL,
            SIGNATURE VARCHAR2(255) NOT NULL,
            SEQ_START NUMBER(10) NOT NULL,
            SEQ_END NUMBER(10) NOT NULL,
            ALIGNMENT VARCHAR2(4000)
        ) COMPRESS NOLOGGING
        """
    )

<<<<<<< HEAD
    logger.info("inserting alignments for HAMAP and PROSITE")
    cur.execute(
        """
        INSERT /*+ APPEND */ INTO IPRSCAN.AA_ALIGNMENT
        SELECT M.UPI, UPPER(TRANSLATE(DB.DBNAME, ' ', '_')), 
               M.METHOD_AC, M.SEQ_START, M.SEQ_END, NULL, NULL, ALIGNMENT
        FROM INTERPRO.CV_DATABASE DB
        INNER JOIN INTERPRO.IPRSCAN2DBCODE I2D 
            ON DB.DBCODE = I2D.DBCODE
        INNER JOIN IPRSCAN.MV_IPRSCAN M 
            ON I2D.IPRSCAN_SIG_LIB_REL_ID = M.ANALYSIS_ID
        WHERE DB.DBCODE IN ('Q', 'P', 'M')
        """
    )
    con.commit()
=======
    # Open second cursor for INSERT statements (first used for SELECT)
    cur2 = con.cursor()

    for name in ["HAMAP", "PROSITE patterns", "PROSITE profiles"]:
        logger.info(f"inserting data from {name}")
        analysis_id, table = analyses[name]
        cur.execute(
            f"""
            SELECT UPI, METHOD_AC, SEQ_START, SEQ_END, ALIGNMENT
            FROM IPRSCAN.{iprscan.PREFIX}{table}
            WHERE ANALYSIS_ID = :1
           """,
            [analysis_id]
        )

        rows = []
        library = name.replace(" ", "_").upper()
        for row in cur:
            rows.append((row[0], library, row[1], row[2], row[3], row[4]))

            if len(rows) == 1000:
                cur2.executemany(
                    f"""
                    INSERT /*+ APPEND */ INTO IPRSCAN.AA_ALIGNMENT
                    VALUES (:1, :2, :3, :4, :5, :6)
                    """,
                    rows
                )
                con.commit()
                rows.clear()

        if rows:
            cur2.executemany(
                f"""
                INSERT /*+ APPEND */ INTO IPRSCAN.AA_ALIGNMENT
                VALUES (:1, :2, :3, :4, :5, :6)
                """,
                rows
            )
            con.commit()
            rows.clear()
>>>>>>> d9dae31b

    logger.info("inserting alignments for FunFam")
    # FunFam has additional columns (HMMER sequence boundaries)
    # that are not in MV_IPRSCAN: get them from ISPRO
    cur.execute(
        """
        INSERT /*+ APPEND */ INTO IPRSCAN.AA_ALIGNMENT
        SELECT UPI, 'FUNFAM', METHOD_AC, SEQ_START, SEQ_END, 
               HMMER_SEQ_START, HMMER_SEQ_END, ALIGNMENT
        FROM IPRSCAN.IPM_FUNFAM_MATCH@ISPRO
        WHERE ANALYSIS_ID = :1
        """,
        [funfam_id]
    )
    con.commit()

    logger.info("indexing")
    for col in ("UPI", "SIGNATURE"):
        cur.execute(
            f"""
            CREATE INDEX I_AA_ALIGNMENT${col}
            ON IPRSCAN.AA_ALIGNMENT ({col}) 
            TABLESPACE IPRSCAN_IND
            NOLOGGING
            """
        )

    cur.execute("GRANT SELECT ON IPRSCAN.AA_ALIGNMENT TO KRAKEN")
    cur.close()
    con.close()

    logger.info("AA_ALIGNMENT ready")


def create_aa_iprscan(uri: str):
    logger.info("creating AA_IPRSCAN")

    con = oracledb.connect(uri)
    cur = con.cursor()
    oracle.drop_table(cur, "IPRSCAN.AA_IPRSCAN", purge=True)
    cur.execute(
        """
        CREATE TABLE IPRSCAN.AA_IPRSCAN
        (
            UPI VARCHAR2(13) NOT NULL,
            -- LIBRARY_ID NUMBER(5) NOT NULL,
            LIBRARY VARCHAR2(25) NOT NULL,
            SIGNATURE VARCHAR2(255) NOT NULL,
            SEQ_START NUMBER(10) NOT NULL,
            SEQ_END NUMBER(10) NOT NULL,
            SEQ_FEATURE VARCHAR2(4000)
        ) COMPRESS NOLOGGING
        """
    )

    # Open second cursor for INSERT statements (first used for SELECT)
    cur2 = con.cursor()

    for db in ["COILS", "MobiDB Lite", "Phobius", "PROSITE patterns",
               "PROSITE profiles", "SignalP_Euk", "SignalP_Gram_positive",
               "SignalP_Gram_negative", "TMHMM"]:
        logger.info(f"inserting data from {db}")
        partition = iprscan.MATCH_PARTITIONS[db]["partition"]

        sql = f"""
            SELECT UPI, ANALYSIS_ID, METHOD_AC, SEQ_START, SEQ_END, SEQ_FEATURE
            FROM IPRSCAN.MV_IPRSCAN PARTITION ({partition})        
        """

        if db == "Phobius":
            sql += "WHERE METHOD_AC IN ('SIGNAL_PEPTIDE','TRANSMEMBRANE')"

        cur.execute(sql)

        rows = []
        library = db.replace(" ", "_").upper()
        for row in cur:
            # rows.append((row[0], row[1], library, row[2], row[3], row[4],
            #              row[5]))
            rows.append((row[0], library, row[2], row[3], row[4], row[5]))

            if len(rows) == 1000:
                cur2.executemany(
                    f"""
                    INSERT /*+ APPEND */ INTO IPRSCAN.AA_IPRSCAN
                    VALUES (:1, :2, :3, :4, :5, :6)
                    """,
                    rows
                )
                con.commit()
                rows.clear()

        if rows:
            cur2.executemany(
                f"""
                INSERT /*+ APPEND */ INTO IPRSCAN.AA_IPRSCAN
                VALUES (:1, :2, :3, :4, :5, :6)
                """,
                rows
            )
            con.commit()
            rows.clear()

    cur2.close()

    logger.info("indexing")
    for col in ("UPI", "SIGNATURE"):
        cur.execute(
            f"""
            CREATE INDEX I_AA_IPRSCAN${col}
            ON IPRSCAN.AA_IPRSCAN ({col}) 
            TABLESPACE IPRSCAN_IND
            NOLOGGING
            """
        )

    cur.execute("GRANT SELECT ON IPRSCAN.AA_IPRSCAN TO KRAKEN")
    cur.close()
    con.close()

    logger.info("AA_IPRSCAN ready")


def create_xref_condensed(uri: str):
    logger.info("creating XREF_CONDENSED")
    con = oracledb.connect(uri)
    cur = con.cursor()
    oracle.drop_table(cur, "INTERPRO.XREF_CONDENSED", purge=True)
    cur.execute(
        """
        CREATE TABLE INTERPRO.XREF_CONDENSED
        (
            PROTEIN_AC VARCHAR2(15) NOT NULL,
            ENTRY_AC VARCHAR2(9) NOT NULL,
            ENTRY_TYPE CHAR(1) NOT NULL,
            ENTRY_NAME VARCHAR2(100) NOT NULL,
            POS_FROM NUMBER(5) NOT NULL,
            POS_TO NUMBER(5) NOT NULL
        )
        PARTITION BY LIST (ENTRY_TYPE) (
          PARTITION PART_A VALUES ('A'),  -- Active_site
          PARTITION PART_B VALUES ('B'),  -- Binding_site
          PARTITION PART_C VALUES ('C'),  -- Conserved_site
          PARTITION PART_D VALUES ('D'),  -- Domain
          PARTITION PART_F VALUES ('F'),  -- Family
          PARTITION PART_H VALUES ('H'),  -- Homologous_superfamily
          PARTITION PART_P VALUES ('P'),  -- PTM
          PARTITION PART_R VALUES ('R')   -- Repeat
        ) COMPRESS NOLOGGING      
        """
    )

    cur.execute(
        """
        SELECT E.ENTRY_AC, E.NAME, E.ENTRY_TYPE, EM.METHOD_AC
        FROM INTERPRO.ENTRY E
        INNER JOIN INTERPRO.ENTRY2METHOD EM
          ON E.ENTRY_AC = EM.ENTRY_AC
        WHERE E.CHECKED = 'Y'
        """
    )
    entries = {}
    signatures = {}
    for entry_acc, name, entry_type, method_acc in cur:
        signatures[method_acc] = entry_acc
        entries[entry_acc] = (entry_type, name)

    sql = """
        INSERT /*+ APPEND */ 
        INTO INTERPRO.XREF_CONDENSED 
        VALUES (:1, :2, :3, :4, :5, :6)
    """
    with Table(con, sql, autocommit=True) as table:
        cur.execute(
            """
            SELECT PROTEIN_AC, METHOD_AC, POS_FROM, POS_TO
            FROM INTERPRO.MATCH
            ORDER BY PROTEIN_AC
            """
        )

        prev_acc = None
        matches = {}
        for row in cur:
            protein_acc = row[0]

            if protein_acc != prev_acc:
                # New protein: condense previous protein's matches
                if matches:
                    # Condense in-place
                    _condense(matches)

                    for entry_acc, entry_matches in matches.items():
                        entry_type, entry_name = entries[entry_acc]
                        for pos_from, pos_end in entry_matches:
                            table.insert((
                                prev_acc,
                                entry_acc,
                                entry_type,
                                entry_name,
                                pos_from,
                                pos_end
                            ))

                matches = {}
                prev_acc = protein_acc

            method_acc = row[1]
            pos_from = row[2]
            pos_to = row[3]
            # fragments = row[4]

            try:
                entry_acc = signatures[method_acc]
            except KeyError:
                # Signature not integrated or integrated in an unchecked entry
                continue

            try:
                obj = matches[entry_acc]
            except KeyError:
                obj = matches[entry_acc] = []

            """
            As of May 2019, UniProt does not use discontinuous domains
            because their collaborators need to be able to
            distinguish between repeated matches and fragmented matches
            """
            # if fragments is not None:
            #     for frag in fragments.split(','):
            #         start, end, _ = frag.split('-')
            #         e.append((int(start), int(end)))
            # else:
            #     e.append((pos_from, pos_to))
            obj.append((pos_from, pos_to))

        # Last protein
        _condense(matches)
        for entry_acc, entry_matches in matches.items():
            entry_type, entry_name = entries[entry_acc]

            for pos_from, pos_end in entry_matches:
                table.insert((
                    prev_acc,
                    entry_acc,
                    entry_type,
                    entry_name,
                    pos_from,
                    pos_end
                ))

    logger.info("indexing")
    for col in ("PROTEIN_AC", "ENTRY_AC"):
        cur.execute(
            f"""
            CREATE INDEX I_XREF_CONDENSED${col}
            ON INTERPRO.XREF_CONDENSED ({col}) 
            TABLESPACE INTERPRO_IND
            NOLOGGING
            """
        )

    cur.execute("GRANT SELECT ON INTERPRO.XREF_CONDENSED TO KRAKEN")
    cur.close()
    con.close()

    logger.info("XREF_CONDENSED ready")


def _condense(matches: dict[str, list[tuple[int, int]]]):
    for entry_acc in matches:
        condensed_matches = []
        start = end = None
        for s, e in sorted(matches[entry_acc]):
            if start is None:
                # Leftmost match
                start = s
                end = e
            elif s > end:
                """
                      end
                   [----] [----]
                          s
                -> new match
                """
                condensed_matches.append((start, end))
                start = s
                end = e
            elif e > end:
                """
                        end
                   [----]
                     [------]
                            e
                -> extend
                """
                end = e

        condensed_matches.append((start, end))
        matches[entry_acc] = condensed_matches


def create_xref_summary(uri: str):
    logger.info("creating XREF_SUMMARY")
    con = oracledb.connect(uri)
    cur = con.cursor()
    oracle.drop_table(cur, "INTERPRO.XREF_SUMMARY", purge=True)
    cur.execute(
        """
        CREATE TABLE INTERPRO.XREF_SUMMARY
        (
            DBCODE CHAR(1) NOT NULL,
            PROTEIN_AC VARCHAR2(15) NOT NULL,
            ENTRY_AC VARCHAR2(9),
            SHORT_NAME VARCHAR2(30),
            METHOD_AC VARCHAR2(50) NOT NULL,
            METHOD_NAME VARCHAR2(400),
            POS_FROM NUMBER(5) NOT NULL,
            POS_TO NUMBER(5) NOT NULL,
            MATCH_STATUS CHAR(1) NOT NULL,
            SCORE FLOAT(*),
            FRAGMENTS VARCHAR2(400)
        )
        PARTITION BY LIST (DBCODE) (
          PARTITION PART_A VALUES ('a'),
          PARTITION PART_B VALUES ('B'),
          PARTITION PART_F1 VALUES ('F'),
          PARTITION PART_F2 VALUES ('f'),
          PARTITION PART_H VALUES ('H'),
          PARTITION PART_J VALUES ('J'),
          PARTITION PART_M VALUES ('M'),
          PARTITION PART_N VALUES ('N'),
          PARTITION PART_P VALUES ('P'),
          PARTITION PART_Q VALUES ('Q'),
          PARTITION PART_R VALUES ('R'),
          PARTITION PART_U VALUES ('U'),
          PARTITION PART_V VALUES ('V'),
          PARTITION PART_X VALUES ('X'),
          PARTITION PART_Y VALUES ('Y')
        ) COMPRESS NOLOGGING        
        """
    )

    logger.info("inserting signature matches")
    cur.execute(
        """
        INSERT /*+ APPEND */ INTO INTERPRO.XREF_SUMMARY
        SELECT
            MA.DBCODE,
            MA.PROTEIN_AC,
            E.ENTRY_AC,
            E.SHORT_NAME,
            MA.METHOD_AC,
            CASE 
                WHEN ME.NAME IS NOT NULL AND MA.METHOD_AC != ME.NAME 
                    THEN ME.NAME
                WHEN ME.DESCRIPTION IS NOT NULL
                    THEN REGEXP_REPLACE(DESCRIPTION, '"', '''')
                ELSE NULL 
            END,
            MA.POS_FROM,
            MA.POS_TO,
            MA.STATUS,
            MA.SCORE,
            MA.FRAGMENTS
        FROM INTERPRO.MATCH MA
        INNER JOIN INTERPRO.METHOD ME 
            ON MA.METHOD_AC = ME.METHOD_AC
        LEFT OUTER JOIN INTERPRO.ENTRY2METHOD EM 
            ON ME.METHOD_AC = EM.METHOD_AC
        LEFT OUTER JOIN INTERPRO.ENTRY E 
            ON EM.ENTRY_AC = E.ENTRY_AC AND E.CHECKED = 'Y'
        """
    )
    con.commit()

    logger.info("inserting PANTHER subfamily matches")
    cur.execute(
        r"""
        INSERT /*+ APPEND */ INTO INTERPRO.XREF_SUMMARY
        SELECT
            MA.DBCODE,
            MA.PROTEIN_AC,
            NULL,
            NULL,
            MA.MODEL_AC,
            CASE 
                WHEN ME.NAME IS NOT NULL AND MA.MODEL_AC != ME.NAME 
                    THEN ME.NAME
                WHEN ME.DESCRIPTION IS NOT NULL
                    THEN REGEXP_REPLACE(DESCRIPTION, '"', '''')
                ELSE NULL 
            END,
            MA.POS_FROM,
            MA.POS_TO,
            MA.STATUS,
            MA.SCORE,
            MA.FRAGMENTS
        FROM INTERPRO.MATCH PARTITION (MATCH_DBCODE_V) MA
        INNER JOIN INTERPRO.METHOD ME 
            ON MA.MODEL_AC = ME.METHOD_AC
        WHERE MA.MODEL_AC IS NOT NULL 
          AND REGEXP_LIKE(MA.MODEL_AC, '^PTHR\d+:SF\d+$')
        """
    )
    con.commit()

    logger.info("inserting AntiFam and FunFam matches")
    cur.execute(
        """
        INSERT /*+ APPEND */ INTO INTERPRO.XREF_SUMMARY
        SELECT
            FM.DBCODE,
            FM.PROTEIN_AC,
            NULL,
            NULL,
            FM.METHOD_AC,
            ME.DESCRIPTION,
            FM.POS_FROM,
            FM.POS_TO,
            'T',
            NULL,
            NULL
        FROM INTERPRO.FEATURE_MATCH FM
        INNER JOIN INTERPRO.FEATURE_METHOD ME
            ON FM.METHOD_AC = ME.METHOD_AC
        WHERE FM.DBCODE IN ('a', 'f')           
        """
    )
    con.commit()

    logger.info("indexing")
    for col in ("PROTEIN_AC", "ENTRY_AC", "METHOD_AC"):
        cur.execute(
            f"""
            CREATE INDEX I_XREF_SUMMARY${col}
            ON INTERPRO.XREF_SUMMARY ({col}) 
            TABLESPACE INTERPRO_IND
            NOLOGGING
            """
        )

    cur.execute("GRANT SELECT ON INTERPRO.XREF_SUMMARY TO KRAKEN")
    cur.close()
    con.close()

    logger.info("XREF_SUMMARY ready")


def export_repr_domains(ora_url: str, output: str, emails: dict):
    logger.info("starting")
    if output.lower().endswith(".gz"):
        _open = gzip.open
    else:
        _open = open

    con = oracledb.connect(ora_url)
    cur = con.cursor()

    placeholders = ','.join(':' + str(i + 1)
                            for i in range(len(REPR_DOM_DATABASES)))
    cur.execute(
        f"""
        SELECT PROTEIN_AC, H.METHOD_AC, H.DBCODE, POS_FROM, POS_TO, FRAGMENTS
        FROM INTERPRO.MATCH H
        INNER JOIN INTERPRO.METHOD D
        ON H.METHOD_AC = D.METHOD_AC
        WHERE H.DBCODE in ({placeholders})
        AND (D.SIG_TYPE = 'D' OR D.SIG_TYPE = 'R')
        ORDER BY PROTEIN_AC
        """,
        REPR_DOM_DATABASES
    )

    previous_protein_acc = None
    domains = []
    cnt = -1
    with _open(output, "wt") as fh:
        for (protein_acc, signature_acc, dbcode,
             pos_start, pos_end, frags_str) in cur:
            if protein_acc != previous_protein_acc:
                cnt += 1
                if domains:
                    for domain in _select_repr_domains(domains):
                        fh.write(
                            f"{previous_protein_acc}\t{domain['signature']}\t"
                            f"{domain['start']}\t{domain['end']}\t"
                            f"{domain['frag']}\n"
                        )
                    domains.clear()

                previous_protein_acc = protein_acc

                if cnt > 0 and cnt % 1e7 == 0:
                    logger.info(f"{cnt:>12,}")

            domains.append({
                "signature": signature_acc,
                "start": pos_start,
                "end": pos_end,
                "frag": frags_str,
                "fragments": _get_fragments(pos_start, pos_end, frags_str),
                "rank": REPR_DOM_DATABASES.index(dbcode)
            })

        if domains:
            repr_domains = _select_repr_domains(domains)
            for domain in repr_domains:
                fh.write(
                    f"{protein_acc}\t{domain['signature']}\t"
                    f"{domain['start']}\t{domain['end']}\t"
                    f"{domain['frag']}\n"
                )

        logger.info(f"{cnt:>12,}")

    cur.execute("SELECT VERSION FROM INTERPRO.DB_VERSION WHERE DBCODE = 'u'")
    release, = cur.fetchone()
    cur.close()
    con.close()

    os.chmod(output, 0o664)

    email.send(
        info=emails,
        to=["aa_dev"],
        bcc=["sender"],
        subject="InterPro representative domains are ready",
        content=f"""\
Dear UniProt team,

The file containing the representative domains for UniProt {release} is \
available at the following path:
  {output}

Kind regards,
The InterPro Production Team
"""
    )
    logger.info("done")


def _select_repr_domains(domains: list[dict]) -> list[dict]:
    repr_domains = []

    # Sort by boundaries
    domains.sort(key=lambda d: (d["fragments"][0]["start"],
                                d["fragments"][-1]["end"]))

    # Group overlapping domains together
    domain = domains[0]
    domain["residues"] = _calc_coverage(domain)
    stop = domain["fragments"][-1]["end"]
    group = [domain]
    groups = []

    for domain in domains[1:]:
        domain["residues"] = _calc_coverage(domain)
        start = domain["fragments"][0]["start"]

        if start <= stop:
            group.append(domain)
            stop = max(stop, domain["fragments"][-1]["end"])
        else:
            groups.append(group)
            group = [domain]
            stop = domain["fragments"][-1]["end"]

    groups.append(group)

    # Select representative domain in each group
    for group in groups:
        """
        Only consider the "best" N domains of the group, 
        otherwise the number of possible combinations/sets is too high 
        (if M domains, max number of combinations is `2 ^ M`)
        """
        group = sorted(group,
                       key=lambda d: (-len(d["residues"]), d["rank"])
                       )[:MAX_DOM_BY_GROUP]

        nodes = set(range(len(group)))
        graph = {i: nodes - {i} for i in nodes}

        for i, dom_a in enumerate(group):
            for j in range(i + 1, len(group)):
                dom_b = group[j]
                if _eval_overlap(dom_a, dom_b, DOM_OVERLAP_THRESHOLD):
                    graph[i].remove(j)
                    graph[j].remove(i)

        # Find possible domains combinations
        subgroups = _resolve_domains(graph)

        # Find the best combination
        max_coverage = 0
        max_pfams = 0
        best_subgroup = None
        for subgroup in subgroups:
            coverage = set()
            pfams = 0
            _subgroup = []

            for i in subgroup:
                domain = group[i]
                coverage |= domain["residues"]
                if domain["rank"] == 0:
                    pfams += 1

                _subgroup.append(domain)

            coverage = len(coverage)
            if coverage < max_coverage:
                continue
            elif coverage > max_coverage or pfams > max_pfams:
                max_coverage = coverage
                max_pfams = pfams
                best_subgroup = _subgroup

        # Flag selected representative domains
        for domain in best_subgroup:
            repr_domains.append(domain)
    return repr_domains


def _calc_coverage(domain: dict) -> set[int]:
    residues = set()
    for f in domain["fragments"]:
        residues |= set(range(f["start"], f["end"] + 1))

    return residues


def _resolve_domains(graph: dict[int, set[int]]) -> list[set[int]]:
    def is_valid(candidate: list[int]) -> bool:
        for node_a in candidate:
            for node_b in candidate:
                if node_a != node_b and node_a not in graph[node_b]:
                    return False

        return True

    def make_sets(current_set: list[int], remaining_nodes: list[int]):
        if is_valid(current_set):
            if not remaining_nodes:
                all_sets.append(set(current_set))
                return True
        else:
            return False

        current_node = remaining_nodes[0]
        remaining_nodes = remaining_nodes[1:]

        # Explore two possibilities at each step of the recursion
        # 1) current node is added to the set under consideration
        make_sets(current_set + [current_node], remaining_nodes)
        # 2) current node is not added to the set
        make_sets(current_set, remaining_nodes)

    all_sets = []
    make_sets([], list(graph.keys()))
    return all_sets


def _eval_overlap(dom_a: dict, dom_b: dict, threshold: float) -> bool:
    overlap = len(dom_a["residues"] & dom_b["residues"])
    return overlap and overlap / min(len(dom_a["residues"]),
                                     len(dom_b["residues"])) >= threshold


def _get_fragments(pos_start: int, pos_end: int, fragments: str) -> list[dict]:
    if fragments:
        result = []
        for frag in fragments.split(','):
            # Format: START-END-STATUS
            s, e, t = frag.split('-')
            result.append({
                "start": int(s),
                "end": int(e),
                "dc-status": t
            })

        result.sort(key=lambda x: (x["start"], x["end"]))
    else:
        result = [{
            "start": pos_start,
            "end": pos_end,
            "dc-status": "S"  # Continuous
        }]

    return result<|MERGE_RESOLUTION|>--- conflicted
+++ resolved
@@ -20,14 +20,9 @@
     con = oracledb.connect(uri)
     cur = con.cursor()
 
-    cur.execute(
-        """
-        SELECT IPRSCAN_SIG_LIB_REL_ID
-        FROM INTERPRO.IPRSCAN2DBCODE 
-        WHERE DBCODE = 'f'
-        """
-    )
-    funfam_id, = cur.fetchone()
+    analyses = {}
+    for analysis in iprscan.get_analyses(cur, type="matches"):
+        analyses[analysis.name] = (analysis.id, analysis.table)
 
     oracle.drop_table(cur, "IPRSCAN.AA_ALIGNMENT", purge=True)
     cur.execute(
@@ -44,7 +39,6 @@
         """
     )
 
-<<<<<<< HEAD
     logger.info("inserting alignments for HAMAP and PROSITE")
     cur.execute(
         """
@@ -60,64 +54,19 @@
         """
     )
     con.commit()
-=======
-    # Open second cursor for INSERT statements (first used for SELECT)
-    cur2 = con.cursor()
-
-    for name in ["HAMAP", "PROSITE patterns", "PROSITE profiles"]:
-        logger.info(f"inserting data from {name}")
-        analysis_id, table = analyses[name]
-        cur.execute(
-            f"""
-            SELECT UPI, METHOD_AC, SEQ_START, SEQ_END, ALIGNMENT
-            FROM IPRSCAN.{iprscan.PREFIX}{table}
-            WHERE ANALYSIS_ID = :1
-           """,
-            [analysis_id]
-        )
-
-        rows = []
-        library = name.replace(" ", "_").upper()
-        for row in cur:
-            rows.append((row[0], library, row[1], row[2], row[3], row[4]))
-
-            if len(rows) == 1000:
-                cur2.executemany(
-                    f"""
-                    INSERT /*+ APPEND */ INTO IPRSCAN.AA_ALIGNMENT
-                    VALUES (:1, :2, :3, :4, :5, :6)
-                    """,
-                    rows
-                )
-                con.commit()
-                rows.clear()
 
         if rows:
             cur2.executemany(
                 f"""
                 INSERT /*+ APPEND */ INTO IPRSCAN.AA_ALIGNMENT
-                VALUES (:1, :2, :3, :4, :5, :6)
+                VALUES (:1, :2, :3, :4, :5, :6, :7, :8)
                 """,
                 rows
             )
             con.commit()
             rows.clear()
->>>>>>> d9dae31b
-
-    logger.info("inserting alignments for FunFam")
-    # FunFam has additional columns (HMMER sequence boundaries)
-    # that are not in MV_IPRSCAN: get them from ISPRO
-    cur.execute(
-        """
-        INSERT /*+ APPEND */ INTO IPRSCAN.AA_ALIGNMENT
-        SELECT UPI, 'FUNFAM', METHOD_AC, SEQ_START, SEQ_END, 
-               HMMER_SEQ_START, HMMER_SEQ_END, ALIGNMENT
-        FROM IPRSCAN.IPM_FUNFAM_MATCH@ISPRO
-        WHERE ANALYSIS_ID = :1
-        """,
-        [funfam_id]
-    )
-    con.commit()
+
+    cur2.close()
 
     logger.info("indexing")
     for col in ("UPI", "SIGNATURE"):
