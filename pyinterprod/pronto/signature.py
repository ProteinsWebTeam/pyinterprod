--- conflicted
+++ resolved
@@ -3,13 +3,8 @@
 from multiprocessing import Process, Queue
 
 import oracledb
-<<<<<<< HEAD
-import psycopg2
-from psycopg2.extras import execute_values
-=======
 import psycopg
 from psycopg.extras import execute_values
->>>>>>> 2db9846e
 
 from pyinterprod import logger
 from pyinterprod.utils.oracle import clob_as_str
