#!/usr/bin/env python

import json
import os
import pickle
from concurrent.futures import as_completed, ProcessPoolExecutor
from multiprocessing import Process, Queue
from threading import Thread
from typing import Optional, Tuple

import cx_Oracle

from ... import logger, orautils
from . import proteins, signatures
from .utils import merge_comparators, merge_kvdbs, merge_organizers, Kvdb


RANKS = ["superkingdom", "kingdom", "phylum", "class", "order",
         "family", "genus", "species"]
RANK_WEIGHTS = [0.025, 0.05, 0.075, 0.1, 0.15, 0.175, 0.2, 0.225]


def load_databases(user: str, dsn: str):
    owner = user.split('/')[0]
    con = cx_Oracle.connect(orautils.make_connect_string(user, dsn))
    cur = con.cursor()
    orautils.drop_table(cur, owner, "CV_DATABASE", purge=True)
    cur.execute(
        """
        CREATE TABLE {}.CV_DATABASE
        (
            DBCODE VARCHAR2(10) NOT NULL,
            DBNAME VARCHAR2(50) NOT NULL,
            DBSHORT VARCHAR2(10) NOT NULL,
            VERSION VARCHAR2(20),
            FILE_DATE DATE,
            IS_READY CHAR(1) DEFAULT 'N',
            CONSTRAINT PK_DATABASE PRIMARY KEY (DBCODE)
        ) NOLOGGING
        """.format(owner)
    )

    cur.execute(
        """
        INSERT /*+ APPEND */ INTO {}.CV_DATABASE (
            DBCODE, DBNAME, DBSHORT, VERSION, FILE_DATE
        )
        SELECT DB.DBCODE, DB.DBNAME, DB.DBSHORT, V.VERSION, V.FILE_DATE
        FROM INTERPRO.CV_DATABASE DB
        LEFT OUTER JOIN INTERPRO.DB_VERSION V
          ON DB.DBCODE = V.DBCODE
        """.format(owner)
    )
    con.commit()

    orautils.gather_stats(cur, owner, "CV_DATABASE")
    orautils.grant(cur, owner, "CV_DATABASE", "SELECT", "INTERPRO_SELECT")
    cur.close()
    con.close()


def load_matches(user: str, dsn: str):
    owner = user.split('/')[0]
    con = cx_Oracle.connect(orautils.make_connect_string(user, dsn))
    cur = con.cursor()
    orautils.drop_table(cur, owner, "MATCH", purge=True)
    cur.execute(
        """
        CREATE TABLE {}.MATCH
        (
            PROTEIN_AC VARCHAR2(15) NOT NULL,
            METHOD_AC VARCHAR2(25) NOT NULL,
            DBCODE CHAR(1) NOT NULL,
            MODEL_AC VARCHAR2(25),
            POS_FROM NUMBER(5) NOT NULL,
            POS_TO NUMBER(5) NOT NULL,
            FRAGMENTS VARCHAR2(200) DEFAULT NULL
        ) NOLOGGING
        """.format(owner)
    )

    """
    Insert directly signature matches and MobiDB-lite matches
    For some signature matches, the HMM model accession
        is the signature accession itself: in such cases, use NULL
    """
    cur.execute(
        """
        INSERT /*+ APPEND */ INTO {}.MATCH
        SELECT
          PROTEIN_AC, METHOD_AC, DBCODE,
          CASE
            WHEN MODEL_AC IS NOT NULL AND MODEL_AC != METHOD_AC
            THEN MODEL_AC
            ELSE NULL
          END AS MODEL_AC,
          POS_FROM, POS_TO, FRAGMENTS
        FROM INTERPRO.MATCH
        UNION ALL
        SELECT
          PROTEIN_AC, METHOD_AC, DBCODE,
          NULL,
          POS_FROM, POS_TO, NULL
        FROM INTERPRO.FEATURE_MATCH
        WHERE DBCODE = 'g'
        """.format(owner)
    )
    con.commit()

    orautils.gather_stats(cur, owner, "MATCH")
    orautils.grant(cur, owner, "MATCH", "SELECT", "INTERPRO_SELECT")

    cur.execute(
        """
        CREATE INDEX I_MATCH$PROTEIN
        ON {}.MATCH (PROTEIN_AC) NOLOGGING
        """.format(owner)
    )
    cur.execute(
        """
        CREATE INDEX I_MATCH$METHOD
        ON {}.MATCH (METHOD_AC) NOLOGGING
        """.format(owner)
    )
    cur.execute(
        """
        CREATE INDEX I_MATCH$DBCODE
        ON {}.MATCH (DBCODE) NOLOGGING
        """.format(owner)
    )

    cur.execute(
        """
        SELECT M.METHOD_AC, COUNT(DISTINCT M.PROTEIN_AC)
        FROM INTERPRO.PROTEIN P
        INNER JOIN {}.MATCH M
          ON P.PROTEIN_AC = M.PROTEIN_AC
        WHERE P.FRAGMENT = 'N'
        GROUP BY M.METHOD_AC
        """.format(owner)
    )
    signatures = cur.fetchall()

    for acc, num_proteins in signatures:
        cur.execute(
            """
            UPDATE {0}.METHOD
            SET PROTEIN_COUNT = :1
            WHERE METHOD_AC = :2
            """.format(owner), (num_proteins, acc)
        )
    con.commit()
    cur.close()
    con.close()


def load_signatures(user: str, dsn: str):
    owner = user.split('/')[0]
    con = cx_Oracle.connect(orautils.make_connect_string(user, dsn))
    cur = con.cursor()
    orautils.drop_table(cur, owner, "METHOD", purge=True)
    cur.execute(
        """
        CREATE TABLE {}.METHOD
        (
            METHOD_AC VARCHAR2(25) NOT NULL,
            NAME VARCHAR2(100),
            DBCODE CHAR(1) NOT NULL,
            CANDIDATE CHAR(1) NOT NULL,
            DESCRIPTION VARCHAR2(400),
            SIG_TYPE CHAR(1),
            ABSTRACT VARCHAR2(4000),
            ABSTRACT_LONG CLOB,
            PROTEIN_COUNT NUMBER DEFAULT 0 NOT NULL,
            FULL_SEQ_COUNT NUMBER DEFAULT 0 NOT NULL,
            RESIDUE_COUNT NUMBER DEFAULT 0 NOT NULL,
            DESC_COUNT NUMBER DEFAULT 0 NOT NULL,
            RANK_COUNT VARCHAR2(250) DEFAULT '{{}}' NOT NULL,
            TERM_COUNT NUMBER DEFAULT 0 NOT NULL
        ) NOLOGGING
        """.format(owner)
    )

    cur.execute(
        """
        INSERT /*+ APPEND */ INTO {}.METHOD (
            METHOD_AC, NAME, DBCODE, CANDIDATE,
            DESCRIPTION, SIG_TYPE, ABSTRACT, ABSTRACT_LONG
        )
        SELECT
            METHOD_AC, NAME, DBCODE, CANDIDATE,
            DESCRIPTION, SIG_TYPE, ABSTRACT, ABSTRACT_LONG
        FROM INTERPRO.METHOD
        """.format(owner)
    )
    con.commit()

    cur.execute(
        """
        ALTER TABLE {}.METHOD
        ADD CONSTRAINT PK_METHOD PRIMARY KEY (METHOD_AC)
        """.format(owner)
    )
    cur.execute(
        """
        CREATE INDEX I_METHOD$DBCODE
        ON {}.METHOD (DBCODE) NOLOGGING
        """.format(owner)
    )

    orautils.gather_stats(cur, owner, "METHOD")
    orautils.grant(cur, owner, "METHOD", "SELECT", "INTERPRO_SELECT")
    cur.close()
    con.close()


def load_taxa(user: str, dsn: str):
    owner = user.split('/')[0]
    con = cx_Oracle.connect(orautils.make_connect_string(user, dsn))
    cur = con.cursor()
    orautils.drop_table(cur, owner, "ETAXI", purge=True)
    cur.execute(
        """
        CREATE TABLE {}.ETAXI
        NOLOGGING
        AS
        SELECT
          TAX_ID, PARENT_ID, SCIENTIFIC_NAME, RANK, FULL_NAME
        FROM INTERPRO.ETAXI
        """.format(owner)
    )
    orautils.gather_stats(cur, owner, "ETAXI")
    orautils.grant(cur, owner, "ETAXI", "SELECT", "INTERPRO_SELECT")
    cur.execute(
        """
        ALTER TABLE {}.ETAXI
        ADD CONSTRAINT PK_ETAXI PRIMARY KEY (TAX_ID)
        """.format(owner)
    )

    orautils.drop_table(cur, owner, "LINEAGE", purge=True)
    cur.execute(
        """
        CREATE TABLE {}.LINEAGE
        (
            TAX_ID NUMBER(10) NOT NULL,
            RANK VARCHAR2(50) NOT NULL,
            RANK_TAX_ID NUMBER(10)
        ) NOLOGGING
        """.format(owner)
    )

    """
    taxID 131567 (cellular organisms) contains three superkingdoms:
        * Bacteria (2)
        * Archaea (2157)
        * Eukaryota (2759)

    therefore it is not needed (we don't want a meta-superkingdom)
    """
    cur.execute(
        """
        SELECT TAX_ID, PARENT_ID, RANK
        FROM {}.ETAXI
        WHERE TAX_ID != 131567
        """.format(owner)
    )
    taxa = {}
    for tax_id, parent_id, rank in cur:
        if parent_id == 1:
            taxa[tax_id] = ("superkingdom", parent_id)
        else:
            taxa[tax_id] = (rank, parent_id)

    table = orautils.TablePopulator(con,
                                    query="INSERT /*+ APPEND */ "
                                          "INTO {}.LINEAGE "
                                          "VALUES (:1, :2, :3)".format(owner),
                                    autocommit=True)
    for tax_id in taxa:
        rank, parent_id = taxa[tax_id]
        if rank in RANKS:
            table.insert((tax_id, rank, tax_id))

        while parent_id in taxa:
            rank_tax_id = parent_id
            rank, parent_id = taxa[rank_tax_id]
            if rank in RANKS:
                table.insert((tax_id, rank, rank_tax_id))
    table.close()

    orautils.gather_stats(cur, owner, "LINEAGE")
    orautils.grant(cur, owner, "LINEAGE", "SELECT", "INTERPRO_SELECT")
    cur.execute(
        """
        CREATE INDEX I_LINEAGE
        ON {}.LINEAGE (TAX_ID, RANK)
        NOLOGGING
        """.format(owner)
    )

    cur.close()
    con.close()


def load_proteins(user: str, dsn: str):
    owner = user.split('/')[0]
    con = cx_Oracle.connect(orautils.make_connect_string(user, dsn))
    cur = con.cursor()
    orautils.drop_table(cur, owner, "PROTEIN", purge=True)
    cur.execute(
        """
        CREATE TABLE {}.PROTEIN
        NOLOGGING
        AS
        SELECT PROTEIN_AC, NAME, DBCODE, LEN, FRAGMENT, TAX_ID
        FROM INTERPRO.PROTEIN
        """.format(owner)
    )
    orautils.gather_stats(cur, owner, "PROTEIN")
    orautils.grant(cur, owner, "PROTEIN", "SELECT", "INTERPRO_SELECT")
    cur.execute(
        """
        ALTER TABLE {}.PROTEIN
        ADD CONSTRAINT PK_PROTEIN PRIMARY KEY (PROTEIN_AC)
        """.format(owner)
    )
    cur.execute(
        """
        CREATE INDEX I_PROTEIN$DBCODE
        ON {}.PROTEIN (DBCODE) NOLOGGING
        """.format(owner)
    )
    cur.execute(
        """
        CREATE INDEX I_PROTEIN$NAME
        ON {}.PROTEIN (NAME) NOLOGGING
        """.format(owner)
    )

    cur.close()
    con.close()


def export_matches(user: str, dsn: str, dst: str, buffer_size: int=1000000):
    with open(dst, "wb") as fh:
        buffer = []
        for row in _get_matches(user, dsn):
            buffer.append(row)
            if len(buffer) == buffer_size:
                pickle.dump(buffer, fh)
                buffer = []

        pickle.dump(buffer, fh)


def _get_matches(user: str, dsn: str, filepath: Optional[str]=None):
    if filepath is not None:
        with open(filepath, "rb") as fh:
            while True:
                try:
                    buffer = pickle.load(fh)
                except EOFError:
                    break
                else:
                    for row in buffer:
                        yield row
    else:
        owner = user.split('/')[0]
        con = cx_Oracle.connect(orautils.make_connect_string(user, dsn))
        cur = con.cursor()
        cur.execute(
            """
            SELECT
                P.PROTEIN_AC, P.LEN, P.DBCODE, P.TAX_ID, D.DESC_ID,
                MA.METHOD_AC, MA.POS_FROM, MA.POS_TO, MA.FRAGMENTS
            FROM INTERPRO.PROTEIN P
            INNER JOIN {}.PROTEIN_DESC D
              ON P.PROTEIN_AC = D.PROTEIN_AC
            INNER JOIN INTERPRO.MATCH MA
              ON P.PROTEIN_AC = MA.PROTEIN_AC
            WHERE P.FRAGMENT = 'N'
            ORDER BY P.PROTEIN_AC
            """.format(owner)
        )

        for row in cur:
            yield row

        cur.close()
        con.close()


def load_signature2protein(user: str, dsn: str, processes: int=1,
                           tmpdir: Optional[str]=None, chunk_size: int=1000,
                           filepath: Optional[str]=None):
    if tmpdir is not None:
        os.makedirs(tmpdir, exist_ok=True)

    task_queue = Queue(maxsize=1)
    done_queue = Queue()
    pool = []
    for _ in range(max(1, processes-1)):
        p = Process(target=proteins.consume_proteins,
                    args=(user, dsn, task_queue, done_queue, tmpdir))
        pool.append(p)
        p.start()

    owner = user.split('/')[0]
    con = cx_Oracle.connect(orautils.make_connect_string(user, dsn))
    cur = con.cursor()
    orautils.drop_table(cur, owner, "METHOD2PROTEIN", purge=True)
    cur.execute(
        """
        CREATE TABLE {}.METHOD2PROTEIN
        (
            METHOD_AC VARCHAR2(25) NOT NULL,
            PROTEIN_AC VARCHAR2(15) NOT NULL,
            DBCODE CHAR(1) NOT NULL,
            MD5 VARCHAR(32) NOT NULL,
            LEN NUMBER(5) NOT NULL,
            TAX_ID NUMBER(10) NOT NULL,
            DESC_ID NUMBER(10) NOT NULL
        )
        PARTITION BY LIST (DBCODE) (
          PARTITION M2P_SWISSP VALUES ('S'),
          PARTITION M2P_TREMBL VALUES ('T')
        ) NOLOGGING
        """.format(owner)
    )
    cur.close()
    con.close()

    chunk = []
    matches = []
    _protein_acc = dbcode = length = descid = tax_id = None
    num_proteins = 0
    for row in _get_matches(user, dsn, filepath):
        protein_acc = row[0]

        if protein_acc != _protein_acc:
            if _protein_acc:
                chunk.append((_protein_acc, dbcode, length, tax_id,
                              descid, matches))

                if len(chunk) == chunk_size:
                    task_queue.put(chunk)
                    chunk = []

                num_proteins += 1
                if not num_proteins % 1e7:
                    logger.debug("proteins: {:,}".format(num_proteins))

            elif _protein_acc is None:
                logger.debug("processing proteins")

            _protein_acc = protein_acc
            length = row[1]
            dbcode = row[2]
            tax_id = row[3]
            descid = row[4]
            matches = []

        signature_acc = row[5]
        pos_start = row[6]
        pos_end = row[7]
        fragments = row[8]
        if fragments is not None:
            for frag in fragments.split(','):
                """
                Format: START-END-STATUS
                Types:
                    * S: Continuous single chain domain
                    * N: N terminus discontinuous
                    * C: C terminus discontinuous
                    * NC: N and C terminus discontinuous
                """
                pos_start, pos_end, _ = frag.split('-')
                matches.append((signature_acc, int(pos_start), int(pos_end)))
        else:
            matches.append((signature_acc, pos_start, pos_end))

    if _protein_acc:
        # Last protein
        chunk.append((_protein_acc, dbcode, length, tax_id,
                      descid, matches))
        task_queue.put(chunk)
        chunk = []
        matches = []
        num_proteins += 1
    logger.debug("proteins: {:,}".format(num_proteins))

    for _ in pool:
        task_queue.put(None)

    names = []
    taxa = []
    terms = []
    comparators = []
    size = 0
    for _ in pool:
        # 1 comparator, 3 organizers, size
        obj = done_queue.get()
        comparators.append(obj[0])
        names.append(obj[1])
        taxa.append(obj[2])
        terms.append(obj[3])
        size += obj[4]

    for p in pool:
        p.join()

    logger.info("disk usage: {:.0f} MB".format(size/1024**2))

    with open(os.path.join(tmpdir, "comparators"), "wb") as fh:
        pickle.dump(comparators, fh)

    t = Thread(target=_finalize_method2protein, args=(user, dsn))
    t.start()

<<<<<<< HEAD
    with ProcessPoolExecutor(max_workers=processes) as e:
        fs = {}
        f = e.submit(_load_description_counts, user, dsn, names)
        fs[f] = "METHOD_DESC"
        f = e.submit(_load_taxonomy_counts, user, dsn, taxa)
        fs[f] = "METHOD_TAXA"
        f = e.submit(_load_term_counts, user, dsn, terms)
        fs[f] = "METHOD_TERM"

        processes -= len(fs)
        for f in as_completed(fs):
            processes += 1
            table = fs[f]
            exc = f.exception()
            if exc is not None:
                logger.error("{} raised while creating {}".format(exc, table))
                continue

            if table == "METHOD_DESC":
                signatures.compare_descriptions(user, dsn, processes, tmpdir, max_items=10000000, chunk_size=100)
            elif table == "METHOD_TAXA":
                signatures.compare_taxa(user, dsn, processes, tmpdir, max_items=10000000, chunk_size=100)
            else:
                signatures.compare_terms(user, dsn, processes, tmpdir, max_items=10000000, chunk_size=100)
=======
    queue = Queue()
    pool = {
        "desc": Process(target=_load_description_counts,
                        args=(user, dsn, names, tmpdir, queue)),
        "taxa": Process(target=_load_taxonomy_counts,
                        args=(user, dsn, taxa, tmpdir, queue)),
        "term": Process(target=_load_term_counts,
                        args=(user, dsn, terms, tmpdir, queue))
    }
    for p in pool.values():
        p.start()

    processes -= len(pool)
    de_kvdb = ta_kvdb = te_kvdb = None
    for _ in range(3):
        key, database = queue.get()
        with open(os.path.join(tmpdir, key), "wb") as fh:
            pickle.dump(database, fh)

        p = pool.pop(key)
        p.join()
        processes += 1

        # if key == "desc":
        #     de_kvdb = signatures.compare_descriptions(database, processes, tmpdir)
        # elif key == "taxa":
        #     ta_kvdb = signatures.compare_taxa(database, processes, tmpdir)
        # else:
        #     te_kvdb = signatures.compare_terms(database, processes, tmpdir)
>>>>>>> b039cc22

    t.join()


def _finalize_method2protein(user: str, dsn: str):
    owner = user.split('/')[0]
    con = cx_Oracle.connect(orautils.make_connect_string(user, dsn))
    cur = con.cursor()
    orautils.grant(cur, owner, "METHOD2PROTEIN", "SELECT", "INTERPRO_SELECT")
    orautils.gather_stats(cur, owner, "METHOD2PROTEIN")
    cur.execute(
        """
        CREATE UNIQUE INDEX UI_METHOD2PROTEIN
        ON {}.METHOD2PROTEIN (METHOD_AC, PROTEIN_AC)
        NOLOGGING
        """.format(owner)
    )
    cur.execute(
        """
        CREATE INDEX I_METHOD2PROTEIN$M
        ON {}.METHOD2PROTEIN (METHOD_AC)
        NOLOGGING
        """.format(owner)
    )
    cur.execute(
        """
        CREATE INDEX I_METHOD2PROTEIN$P
        ON {}.METHOD2PROTEIN (PROTEIN_AC)
        NOLOGGING
        """.format(owner)
    )
    cur.execute(
        """
        CREATE INDEX I_METHOD2PROTEIN$T
        ON {}.METHOD2PROTEIN (TAX_ID)
        NOLOGGING
        """.format(owner)
    )
    cur.close()
    con.close()
    logger.debug("METHOD2PROTEIN ready")


def _load_comparisons(user: str, dsn: str, comparators: list, kvdbs: tuple, processes: int=1):
    # m_signatures, m_comparisons = merge_comparators(comparators)

    pool = []
    task_queue = Queue(maxsize=1)
    done_queue = Queue()
    for _ in range(max(1, processes-1)):
        p = Process(target=signatures.agg_kvdb, args=(task_queue, done_queue))
        p.start()
        pool.append(p)

    # kvdbs: descriptions, taxa, terms
    for desc_id, values in merge_kvdbs(kvdbs[0]):
        task_queue.put(values)




    return



    owner = user.split('/')[0]
    con = cx_Oracle.connect(orautils.make_connect_string(user, dsn))
    cur = con.cursor()
    query = """
        UPDATE {}.METHOD
        SET
          FULL_SEQ_COUNT = :1,
          RESIDUE_COUNT = :2,
          DESC_COUNT = :3,
          RANK_COUNT = :4,
          TERM_COUNT = :5
        WHERE METHOD_AC = :6
    """.format(owner)
    table = orautils.TablePopulator(con, query=query)
    for acc, (n_seq, n_res) in m_signatures.items():
        n_descr = d_signatures.get(acc, 0)
        if acc in ta_signatures:
            ranks = dict(zip(RANKS, ta_signatures[acc]))
        else:
            ranks = {}
        n_terms = te_signatures.get(acc, 0)
        table.insert((n_seq, n_res, n_descr, json.dumps(ranks), n_terms, acc))
    table.close()
    con.commit()

    orautils.drop_table(cur, owner, "METHOD_COMPARISON", purge=True)
    cur.execute(
        """
        CREATE TABLE {}.METHOD_COMPARISON
        (
            METHOD_AC1 VARCHAR2(25) NOT NULL,
            METHOD_AC2 VARCHAR2(25) NOT NULL,
            COLLOCATION NUMBER NOT NULL,
            PROTEIN_OVERLAP NUMBER NOT NULL,
            RESIDUE_OVERLAP NUMBER NOT NULL,
            DESC_COUNT NUMBER NOT NULL,
            RANK_COUNT VARCHAR2(250) NOT NULL,
            TERM_COUNT NUMBER NOT NULL
        ) NOLOGGING
        """.format(owner)
    )
    query = """
        INSERT /*+ APPEND */ INTO {}.METHOD_COMPARISON
        VALUES (:1, :2, :3, :4, :5, :6, :7, :8)
    """.format(owner)
    table = orautils.TablePopulator(con, query=query, autocommit=True)
    for acc_1 in m_comparisons:
        d = d_comparisons.get(acc_1, {})
        ta = ta_comparisons.get(acc_1, {})
        te = te_comparisons.get(acc_1, {})
        for acc_2, m_counts in m_comparisons[acc_1].items():
            d_count = d.get(acc_2, 0)
            if acc_2 in ta:
                ranks = dict(zip(RANKS, ta[acc_2]))
            else:
                ranks = {}
            te_count = te.get(acc_2, 0)
            table.insert((acc_1, acc_2, *m_counts, d_count, json.dumps(ranks), te_count))
    table.close()
    orautils.gather_stats(cur, owner, "METHOD_COMPARISON")
    orautils.grant(cur, owner, "METHOD_COMPARISON", "SELECT", "INTERPRO_SELECT")
    cur.execute(
        """
        CREATE INDEX I_METHOD_COMPARISON$AC1
        ON {}.METHOD_COMPARISON (METHOD_AC1) NOLOGGING
        """.format(owner)
    )
    cur.execute(
        """
        CREATE INDEX I_METHOD_COMPARISON$AC2
        ON {}.METHOD_COMPARISON (METHOD_AC2) NOLOGGING
        """.format(owner)
    )
    logger.debug("METHOD_COMPARISON ready")
    cur.close()
    con.close()


def _load_description_counts(user: str, dsn: str, organizers: list):
    owner = user.split('/')[0]
    con = cx_Oracle.connect(orautils.make_connect_string(user, dsn))
    cur = con.cursor()
    orautils.drop_table(cur, owner, "METHOD_DESC", purge=True)
    cur.execute(
        """
        CREATE TABLE {}.METHOD_DESC
        (
            METHOD_AC VARCHAR2(25) NOT NULL,
            DESC_ID NUMBER(10) NOT NULL,
            REVIEWED_COUNT NUMBER(10) NOT NULL,
            UNREVIEWED_COUNT NUMBER(10) NOT NULL
        ) NOLOGGING
        """.format(owner)
    )
    cur.execute(
        """
        SELECT DESC_ID
        FROM {0}.DESC_VALUE
        WHERE TEXT LIKE 'Predicted protein%'
          OR TEXT LIKE 'Uncharacterized protein%'
        """.format(owner)
    )
    excluded_descr = {row[0] for row in cur}
    cur.close()

    table = orautils.TablePopulator(con,
                                    query="INSERT /*+ APPEND */ "
                                          "INTO {}.METHOD_DESC "
                                          "VALUES (:1, :2, :3, :4)".format(owner),
                                    autocommit=True)

    for acc, descriptions in merge_organizers(organizers, remove=True):
        counts = {}
        for descid, dbcode in descriptions:
            if descid in counts:
                dbcodes = counts[descid]
            else:
                dbcodes = counts[descid] = {'S': 0, 'T': 0}

            dbcodes[dbcode] += 1

        descriptions = set()
        for descid, dbcodes in counts.items():
            table.insert((acc, descid, dbcodes['S'], dbcodes['T']))

            if descid not in excluded_descr:
                descriptions.add(descid)

    table.close()

    cur = con.cursor()
    orautils.grant(cur, owner, "METHOD_DESC", "SELECT", "INTERPRO_SELECT")
    orautils.gather_stats(cur, owner, "METHOD_DESC")
    cur.execute(
        """
        CREATE INDEX I_METHOD_DESC
        ON {}.METHOD_DESC (METHOD_AC) NOLOGGING
        """.format(owner)
    )
    cur.close()
    con.close()
    logger.debug("METHOD_DESC ready")


def _load_taxonomy_counts(user: str, dsn: str, organizers: list):
    owner = user.split('/')[0]
    con = cx_Oracle.connect(orautils.make_connect_string(user, dsn))
    cur = con.cursor()
    orautils.drop_table(cur, owner, "METHOD_TAXA", purge=True)
    cur.execute(
        """
        CREATE TABLE {}.METHOD_TAXA
        (
            METHOD_AC VARCHAR2(25) NOT NULL,
            RANK VARCHAR2(50) NOT NULL,
            TAX_ID NUMBER(10) NOT NULL,
            PROTEIN_COUNT NUMBER(10) NOT NULL
        ) NOLOGGING
        """.format(owner)
    )

    taxa = {}
    cur.execute(
        """
        SELECT TAX_ID, RANK, RANK_TAX_ID
        FROM {}.LINEAGE
        """.format(owner)
    )
    for tax_id, rank, rank_tax_id in cur:
        if tax_id in taxa:
            taxa[tax_id][rank] = rank_tax_id
        else:
            taxa[tax_id] = {rank: rank_tax_id}
    cur.close()

    table = orautils.TablePopulator(con,
                                    query="INSERT /*+ APPEND */ "
                                          "INTO {}.METHOD_TAXA "
                                          "VALUES (:1, :2, :3, :4)".format(owner),
                                    autocommit=True)

    for acc, tax_ids in merge_organizers(organizers, remove=True):
        counts = {}
        for tax_id in tax_ids:
            try:
                ranks = taxa[tax_id]
            except KeyError:
                continue  # should never happend (or ETAXI is incomplete)

            for rank, rank_tax_id in ranks.items():
                if rank in counts:
                    if rank_tax_id in counts[rank]:
                        counts[rank][rank_tax_id] += 1
                    else:
                        counts[rank][rank_tax_id] = 1
                else:
                    counts[rank] = {rank_tax_id: 1}

        for rank in counts:
            for tax_id, count in counts[rank].items():
                table.insert((acc, rank, tax_id, count))

    table.close()

    cur = con.cursor()
    orautils.grant(cur, owner, "METHOD_TAXA", "SELECT", "INTERPRO_SELECT")
    orautils.gather_stats(cur, owner, "METHOD_TAXA")
    cur.execute(
        """
        CREATE INDEX I_METHOD_TAXA
        ON {}.METHOD_TAXA (METHOD_AC, RANK) NOLOGGING
        """.format(owner)
    )
    cur.close()
    con.close()
    logger.debug("METHOD_TAXA ready")


def _load_term_counts(user: str, dsn: str, organizers: list):
    owner = user.split('/')[0]
    con = cx_Oracle.connect(orautils.make_connect_string(user, dsn))
    cur = con.cursor()
    orautils.drop_table(cur, owner, "METHOD_TERM", purge=True)
    cur.execute(
        """
        CREATE TABLE {}.METHOD_TERM
        (
            METHOD_AC VARCHAR2(25) NOT NULL,
            GO_ID VARCHAR2(10) NOT NULL,
            PROTEIN_COUNT NUMBER(10) NOT NULL
        ) NOLOGGING
        """.format(owner)
    )
    cur.close()

    table = orautils.TablePopulator(con,
                                    query="INSERT /*+ APPEND */ "
                                          "INTO {}.METHOD_TERM "
                                          "VALUES (:1, :2, :3)".format(owner),
                                    autocommit=True)

    for acc, terms in merge_organizers(organizers, remove=True):
        counts = {}
        for go_id in terms:
            if go_id in counts:
                counts[go_id] += 1
            else:
                counts[go_id] = 1

        for go_id, count in counts.items():
            table.insert((acc, go_id, count))

    table.close()

    cur = con.cursor()
    orautils.grant(cur, owner, "METHOD_TERM", "SELECT", "INTERPRO_SELECT")
    orautils.gather_stats(cur, owner, "METHOD_TERM")
    cur.execute(
        """
        CREATE INDEX I_METHOD_TERM
        ON {}.METHOD_TERM (METHOD_AC) NOLOGGING
        """.format(owner)
    )
    cur.close()
    con.close()
    logger.debug("METHOD_TERM ready")


def copy_schema(user_src: str, user_dst: str, dsn: str):
    _enable_schema(user_src, dsn)
    orautils.clear_schema(user_dst, dsn)


def _enable_schema(user: str, dsn: str):
    owner = user.split('/')[0]
    con = cx_Oracle.connect(orautils.make_connect_string(user, dsn))
    cur = con.cursor()
    cur.execute("UPDATE {}.CV_DATABASE SET IS_READY = 'Y'".format(owner))
    con.commit()
    cur.close()
    con.close()


def _calc_sim(set_1: int, set_2: int, intersection: int) -> Tuple[float, float, float]:
    union = set_1 + set_2 - intersection
    return (
        intersection / union,
        intersection / set_1 if set_1 else 0,
        intersection / set_2 if set_2 else 0
    )


def load_predictions(user: str, dsn: str):
    owner = user.split('/')[0]
    con = cx_Oracle.connect(orautils.make_connect_string(user, dsn))
    cur = con.cursor()
    cur.execute(
        """
        SELECT
          METHOD_AC, FULL_SEQ_COUNT, RESIDUE_COUNT, DESC_COUNT, RANK_COUNT,
          TERM_COUNT
        FROM {}.METHOD
        """.format(owner)
    )
    signatures = {}
    for row in cur:
        signatures[row[0]] = {
            "seq": row[1],
            "res": row[2],
            "desc": row[3],
            "ranks": json.loads(row[4]),
            "term": row[5],
        }

    for row in cur.execute("SELECT * FROM {}.METHOD_COMPARISON".format(owner)):
        acc_1 = row[0]
        acc_2 = row[1]
        s1 = signatures[acc_1]
        s2 = signatures[acc_2]

        seq_cf, seq_ct1, seq_ct2 = _calc_sim(s1["seq"], s2["seq"], row[3])
        res_cf, res_ct1, res_ct2 = _calc_sim(s1["res"], s2["res"], row[4])
        desc_cf, desc_ct1, desc_ct2 = _calc_sim(s1["desc"], s2["desc"], row[5])
        term_cf, term_ct1, term_ct2 = _calc_sim(s1["term"], s2["term"], row[7])
        rank_cf = rank_ct1 = rank_ct2 = 0

        ranks = {}
        for k, v in json.loads(row[6]).items():
            i = RANKS.index(k)
            w = RANK_WEIGHTS[i]
            cf, ct1, ct2 = _calc_sim(s1["ranks"][k], s2["ranks"][k], v)
            ranks[k] = (cf, ct1, ct2)
            rank_cf += cf * w
            rank_ct1 += ct1 * w
            rank_ct2 += ct2 * w


        # print(acc_1, acc_2)
        # print(seq_cf, seq_ct1, seq_ct2)
        # print(res_cf, res_ct1, res_ct2)
        # print(desc_cf, desc_ct1, desc_ct2)
        # print(term_cf, term_ct1, term_ct2)
        # print(ranks)
        # print( rank_cf, rank_ct1, rank_ct2)
        # print("----------")

    cur.close()
    con.close()<|MERGE_RESOLUTION|>--- conflicted
+++ resolved
@@ -3,16 +3,15 @@
 import json
 import os
 import pickle
-from concurrent.futures import as_completed, ProcessPoolExecutor
 from multiprocessing import Process, Queue
 from threading import Thread
 from typing import Optional, Tuple
 
 import cx_Oracle
 
-from ... import logger, orautils
 from . import proteins, signatures
 from .utils import merge_comparators, merge_kvdbs, merge_organizers, Kvdb
+from ... import logger, orautils
 
 
 RANKS = ["superkingdom", "kingdom", "phylum", "class", "order",
@@ -518,32 +517,6 @@
     t = Thread(target=_finalize_method2protein, args=(user, dsn))
     t.start()
 
-<<<<<<< HEAD
-    with ProcessPoolExecutor(max_workers=processes) as e:
-        fs = {}
-        f = e.submit(_load_description_counts, user, dsn, names)
-        fs[f] = "METHOD_DESC"
-        f = e.submit(_load_taxonomy_counts, user, dsn, taxa)
-        fs[f] = "METHOD_TAXA"
-        f = e.submit(_load_term_counts, user, dsn, terms)
-        fs[f] = "METHOD_TERM"
-
-        processes -= len(fs)
-        for f in as_completed(fs):
-            processes += 1
-            table = fs[f]
-            exc = f.exception()
-            if exc is not None:
-                logger.error("{} raised while creating {}".format(exc, table))
-                continue
-
-            if table == "METHOD_DESC":
-                signatures.compare_descriptions(user, dsn, processes, tmpdir, max_items=10000000, chunk_size=100)
-            elif table == "METHOD_TAXA":
-                signatures.compare_taxa(user, dsn, processes, tmpdir, max_items=10000000, chunk_size=100)
-            else:
-                signatures.compare_terms(user, dsn, processes, tmpdir, max_items=10000000, chunk_size=100)
-=======
     queue = Queue()
     pool = {
         "desc": Process(target=_load_description_counts,
@@ -567,13 +540,12 @@
         p.join()
         processes += 1
 
-        # if key == "desc":
-        #     de_kvdb = signatures.compare_descriptions(database, processes, tmpdir)
-        # elif key == "taxa":
-        #     ta_kvdb = signatures.compare_taxa(database, processes, tmpdir)
-        # else:
-        #     te_kvdb = signatures.compare_terms(database, processes, tmpdir)
->>>>>>> b039cc22
+        if key == "desc":
+            de_kvdb = signatures.compare_descriptions(database, processes, tmpdir)
+        elif key == "taxa":
+            ta_kvdb = signatures.compare_taxa(database, processes, tmpdir)
+        else:
+            te_kvdb = signatures.compare_terms(database, processes, tmpdir)
 
     t.join()
 
@@ -717,7 +689,8 @@
     con.close()
 
 
-def _load_description_counts(user: str, dsn: str, organizers: list):
+def _load_description_counts(user: str, dsn: str, organizers: list,
+                             tmpdir: Optional[str], queue: Queue):
     owner = user.split('/')[0]
     con = cx_Oracle.connect(orautils.make_connect_string(user, dsn))
     cur = con.cursor()
@@ -750,24 +723,29 @@
                                           "VALUES (:1, :2, :3, :4)".format(owner),
                                     autocommit=True)
 
-    for acc, descriptions in merge_organizers(organizers, remove=True):
-        counts = {}
-        for descid, dbcode in descriptions:
-            if descid in counts:
-                dbcodes = counts[descid]
-            else:
-                dbcodes = counts[descid] = {'S': 0, 'T': 0}
-
-            dbcodes[dbcode] += 1
-
-        descriptions = set()
-        for descid, dbcodes in counts.items():
-            table.insert((acc, descid, dbcodes['S'], dbcodes['T']))
-
-            if descid not in excluded_descr:
-                descriptions.add(descid)
+    with Kvdb(dir=tmpdir) as kvdb:
+        for acc, descriptions in merge_organizers(organizers, remove=True):
+            counts = {}
+            _descriptions = set()
+            for descid, dbcode in descriptions:
+                if descid in counts:
+                    dbcodes = counts[descid]
+                else:
+                    dbcodes = counts[descid] = {'S': 0, 'T': 0}
+
+                dbcodes[dbcode] += 1
+
+            descriptions = set()
+            for descid, dbcodes in counts.items():
+                table.insert((acc, descid, dbcodes['S'], dbcodes['T']))
+
+                if descid not in excluded_descr:
+                    descriptions.add(descid)
+
+            kvdb[acc] = descriptions
 
     table.close()
+    queue.put(("desc", kvdb.filepath))
 
     cur = con.cursor()
     orautils.grant(cur, owner, "METHOD_DESC", "SELECT", "INTERPRO_SELECT")
@@ -783,7 +761,8 @@
     logger.debug("METHOD_DESC ready")
 
 
-def _load_taxonomy_counts(user: str, dsn: str, organizers: list):
+def _load_taxonomy_counts(user: str, dsn: str, organizers: list,
+                          tmpdir: Optional[str], queue: Queue):
     owner = user.split('/')[0]
     con = cx_Oracle.connect(orautils.make_connect_string(user, dsn))
     cur = con.cursor()
@@ -820,28 +799,32 @@
                                           "VALUES (:1, :2, :3, :4)".format(owner),
                                     autocommit=True)
 
-    for acc, tax_ids in merge_organizers(organizers, remove=True):
-        counts = {}
-        for tax_id in tax_ids:
-            try:
-                ranks = taxa[tax_id]
-            except KeyError:
-                continue  # should never happend (or ETAXI is incomplete)
-
-            for rank, rank_tax_id in ranks.items():
-                if rank in counts:
-                    if rank_tax_id in counts[rank]:
-                        counts[rank][rank_tax_id] += 1
+    with Kvdb(dir=tmpdir) as kvdb:
+        for acc, tax_ids in merge_organizers(organizers, remove=True):
+            counts = {}
+            for tax_id in tax_ids:
+                try:
+                    ranks = taxa[tax_id]
+                except KeyError:
+                    continue  # should never happend (or ETAXI is incomplete)
+
+                for rank, rank_tax_id in ranks.items():
+                    if rank in counts:
+                        if rank_tax_id in counts[rank]:
+                            counts[rank][rank_tax_id] += 1
+                        else:
+                            counts[rank][rank_tax_id] = 1
                     else:
-                        counts[rank][rank_tax_id] = 1
-                else:
-                    counts[rank] = {rank_tax_id: 1}
-
-        for rank in counts:
-            for tax_id, count in counts[rank].items():
-                table.insert((acc, rank, tax_id, count))
+                        counts[rank] = {rank_tax_id: 1}
+
+            for rank in counts:
+                for tax_id, count in counts[rank].items():
+                    table.insert((acc, rank, tax_id, count))
+
+            kvdb[acc] = {rank: set(counts[rank]) for rank in counts}
 
     table.close()
+    queue.put(("taxa", kvdb.filepath))
 
     cur = con.cursor()
     orautils.grant(cur, owner, "METHOD_TAXA", "SELECT", "INTERPRO_SELECT")
@@ -857,7 +840,8 @@
     logger.debug("METHOD_TAXA ready")
 
 
-def _load_term_counts(user: str, dsn: str, organizers: list):
+def _load_term_counts(user: str, dsn: str, organizers: list,
+                      tmpdir: Optional[str], queue: Queue):
     owner = user.split('/')[0]
     con = cx_Oracle.connect(orautils.make_connect_string(user, dsn))
     cur = con.cursor()
@@ -880,18 +864,22 @@
                                           "VALUES (:1, :2, :3)".format(owner),
                                     autocommit=True)
 
-    for acc, terms in merge_organizers(organizers, remove=True):
-        counts = {}
-        for go_id in terms:
-            if go_id in counts:
-                counts[go_id] += 1
-            else:
-                counts[go_id] = 1
-
-        for go_id, count in counts.items():
-            table.insert((acc, go_id, count))
+    with Kvdb(dir=tmpdir) as kvdb:
+        for acc, terms in merge_organizers(organizers, remove=True):
+            counts = {}
+            for go_id in terms:
+                if go_id in counts:
+                    counts[go_id] += 1
+                else:
+                    counts[go_id] = 1
+
+            for go_id, count in counts.items():
+                table.insert((acc, go_id, count))
+
+            kvdb[acc] = set(terms)
 
     table.close()
+    queue.put(("term", kvdb.filepath))
 
     cur = con.cursor()
     orautils.grant(cur, owner, "METHOD_TERM", "SELECT", "INTERPRO_SELECT")
