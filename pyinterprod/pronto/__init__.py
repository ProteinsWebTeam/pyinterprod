# -*- coding: utf-8 -*-

<<<<<<< HEAD
import argparse
import json
import os
import subprocess
import sys
from typing import List, Optional

import cx_Oracle
from mundone import Task, Workflow

from .. import logger, orautils
from . import go, prediction, protein, signature


_DATA_PUMP_DIR = "PANDA_DATA_PUMP_DIR"
_REPORT = "swiss_de_families.tsv"


def gen_entry_link(accession: str) -> str:
    return "http://tsc-mngd-017.ebi.ac.uk:5000/entry/{}/".format(accession)


def load_databases(user: str, dsn: str):
    owner = user.split('/')[0]
    con = cx_Oracle.connect(orautils.make_connect_string(user, dsn))
    cur = con.cursor()
    orautils.drop_table(cur, owner, "CV_DATABASE", purge=True)
    cur.execute(
        f"""
        CREATE TABLE {owner}.CV_DATABASE
        (
            DBCODE VARCHAR2(10) NOT NULL,
            DBNAME VARCHAR2(50) NOT NULL,
            DBSHORT VARCHAR2(10) NOT NULL,
            VERSION VARCHAR2(20),
            FILE_DATE DATE,
            IS_READY CHAR(1) DEFAULT 'N',
            CONSTRAINT PK_DATABASE PRIMARY KEY (DBCODE)
        ) NOLOGGING
        """
    )

    cur.execute(
        f"""
        INSERT /*+ APPEND */ INTO {owner}.CV_DATABASE (
            DBCODE, DBNAME, DBSHORT, VERSION, FILE_DATE
        )
        SELECT DB.DBCODE, DB.DBNAME, DB.DBSHORT, V.VERSION, V.FILE_DATE
        FROM INTERPRO.CV_DATABASE DB
        LEFT OUTER JOIN INTERPRO.DB_VERSION V
          ON DB.DBCODE = V.DBCODE
        """
    )
    con.commit()

    orautils.gather_stats(cur, owner, "CV_DATABASE")
    orautils.grant(cur, owner, "CV_DATABASE", "SELECT", "INTERPRO_SELECT")
    cur.close()
    con.close()


def load_taxa(user: str, dsn: str, **kwargs):
    ranks = kwargs.get("ranks", ("superkingdom", "kingdom", "phylum", "class",
                                 "order", "family", "genus", "species"))
    ranks = set(ranks)

    owner = user.split('/')[0]
    con = cx_Oracle.connect(orautils.make_connect_string(user, dsn))
    cur = con.cursor()
    orautils.drop_table(cur, owner, "ETAXI", purge=True)
    cur.execute(
        f"""
        CREATE TABLE {owner}.ETAXI
        NOLOGGING
        AS
        SELECT TAX_ID, PARENT_ID, SCIENTIFIC_NAME, RANK, LEFT_NUMBER,
               RIGHT_NUMBER, FULL_NAME
        FROM INTERPRO.ETAXI
        """
    )
    orautils.gather_stats(cur, owner, "ETAXI")
    orautils.grant(cur, owner, "ETAXI", "SELECT", "INTERPRO_SELECT")
    cur.execute(
        f"""
        ALTER TABLE {owner}.ETAXI
        ADD CONSTRAINT PK_ETAXI PRIMARY KEY (TAX_ID)
        """
    )

    orautils.drop_table(cur, owner, "LINEAGE", purge=True)
    cur.execute(
        f"""
        CREATE TABLE {owner}.LINEAGE
        (
            TAX_ID NUMBER(10) NOT NULL,
            RANK VARCHAR2(50) NOT NULL,
            RANK_TAX_ID NUMBER(10)
        ) NOLOGGING
        """
    )

    """
    taxID 131567 (cellular organisms) contains three superkingdoms:
        * Bacteria (2)
        * Archaea (2157)
        * Eukaryota (2759)

    therefore it is not needed (we don't want a meta-superkingdom)
    """
    cur.execute(
        f"""
        SELECT TAX_ID, PARENT_ID, RANK
        FROM {owner}.ETAXI
        WHERE TAX_ID != 131567
        """
    )
    taxa = {}
    for tax_id, parent_id, rank in cur:
        if parent_id == 1:
            taxa[tax_id] = ("superkingdom", parent_id)
        else:
            taxa[tax_id] = (rank, parent_id)

    table = orautils.TablePopulator(con,
                                    query=f"INSERT /*+ APPEND */ "
                                          f"INTO {owner}.LINEAGE "
                                          f"VALUES (:1, :2, :3)",
                                    autocommit=True)
    for tax_id in taxa:
        rank, parent_id = taxa[tax_id]
        if rank in ranks:
            table.insert((tax_id, rank, tax_id))

        while parent_id in taxa:
            rank_tax_id = parent_id
            rank, parent_id = taxa[rank_tax_id]
            if rank in ranks:
                table.insert((tax_id, rank, rank_tax_id))
    table.close()

    orautils.gather_stats(cur, owner, "LINEAGE")
    orautils.grant(cur, owner, "LINEAGE", "SELECT", "INTERPRO_SELECT")
    cur.execute(
        f"""
        CREATE INDEX I_LINEAGE
        ON {owner}.LINEAGE (TAX_ID, RANK)
        NOLOGGING
        """
    )

    cur.close()
    con.close()


def report_description_changes(user: str, dsn: str, dst: str):
    try:
        os.remove(dst)
    except FileNotFoundError:
        pass

    owner = user.split('/')[0]
    con = cx_Oracle.connect(orautils.make_connect_string(user, dsn))
    cur = con.cursor()

    cur.execute("SELECT ENTRY_AC, NAME, ENTRY_TYPE, CHECKED FROM INTERPRO.ENTRY")
    entries = {row[0]: row[1:] for row in cur}

    cur.execute(
        """
        SELECT DISTINCT EM.ENTRY_AC, M.DESCRIPTION
        FROM INTERPRO.ENTRY2METHOD EM
        INNER JOIN INTERPRO.METHOD2SWISS_DE M
          ON EM.METHOD_AC = M.METHOD_AC
        """
    )
    entries_then = {}
    for acc, description in cur:
        if acc in entries_then:
            entries_then[acc].add(description)
        else:
            entries_then[acc] = {description}

    cur.execute(
        f"""
        SELECT DISTINCT EM.ENTRY_AC, D.TEXT
        FROM {owner}.METHOD2PROTEIN PARTITION(M2P_SWISSP) M
        INNER JOIN {owner}.DESC_VALUE D
          ON M.DESC_ID = D.DESC_ID
        INNER JOIN INTERPRO.ENTRY2METHOD EM
          ON M.METHOD_AC = EM.METHOD_AC
       """
    )
    entries_now = {}
    for acc, description in cur:
        if acc in entries_now:
            entries_now[acc].add(description)
        else:
            entries_now[acc] = {description}

    cur.close()
    con.close()

    changes = {}  # key: accession, value: (gained, lost)
    for acc, descs_now in entries_now.items():
        try:
            descs_then = entries_then.pop(acc)
        except KeyError:
            # This entry did not have descriptions then
            changes[acc] = (descs_now, [])
        else:
            changes[acc] = (descs_now - descs_then, descs_then - descs_now)

    # Entries that no longer have descriptions
    for acc, descs_then in entries_then.items():
        changes[acc] = ([], descs_then)

    with open(dst, "wt") as fh:
        fh.write("Accession\tLink\tName\tType\tChecked\t"
                 "# Lost\t# Gained\tLost\tGained\n")
        for acc in sorted(changes):
            gained, lost = changes[acc]
            if lost or gained:
                name, entry_type, is_checked = entries[acc]
                fh.write(f"{acc}\t{gen_entry_link(acc)}\t{name}\t{entry_type}\t"
                         f"{is_checked}\t{len(lost)}\t{len(gained)}\t"
                         f"{' | '.join(lost)}\t{' | '.join(gained)}\n")


def copy_tables(user_src: str, user_dst: str, dsn: str, set_status: bool=False):
    if user_src == user_dst:
        logger.warning("identical source and target schemas")
        return

    schema_src = user_src.split('/')[0]
    schema_dst = user_dst.split('/')[0]
    dumpfile = schema_src.upper()

    con = cx_Oracle.connect(orautils.make_connect_string(user_src, dsn))
    cur = con.cursor()
    tables = [f"{schema_src}.{t}"
              for t in orautils.get_tables(cur, schema_src)]

    if set_status:
        cur.execute(f"UPDATE {schema_src}.CV_DATABASE SET IS_READY = 'N'")
        con.commit()

    cur.close()
    con.close()

    returncode = subprocess.call(["expdp",
                                  orautils.make_connect_string(user_src, dsn),
                                  f"TABLES={','.join(tables)}",
                                  f"DIRECTORY={_DATA_PUMP_DIR}",
                                  f"DUMPFILE={dumpfile}.dmp",
                                  f"LOGFILE={dumpfile}-exp.log",
                                  "REUSE_DUMPFILES=YES"])

    if returncode:
        raise RuntimeError(f"expdp exited with code {returncode}")

    con = cx_Oracle.connect(orautils.make_connect_string(user_src, dsn))
    cur = con.cursor()
    cur.execute(f"UPDATE {schema_src}.CV_DATABASE SET IS_READY = 'Y'")
    con.commit()
    cur.close()
    con.close()

    orautils.drop_all(user_dst, dsn)
    returncode = subprocess.call(["impdp",
                                  orautils.make_connect_string(user_dst, dsn),
                                  f"TABLES={','.join(tables)}",
                                  f"DIRECTORY={_DATA_PUMP_DIR}",
                                  f"DUMPFILE={dumpfile}.dmp",
                                  f"LOGFILE={dumpfile}-imp.log",
                                  f"REMAP_SCHEMA={schema_src}:{schema_dst}"])

    if returncode:
        raise RuntimeError(f"impdp exited with code {returncode}")

    con = cx_Oracle.connect(orautils.make_connect_string(user_dst, dsn))
    cur = con.cursor()
    cur.execute(f"UPDATE {schema_dst}.CV_DATABASE SET IS_READY = 'Y'")
    con.commit()
    cur.close()
    con.close()


def run(config_path: str, **kwargs):
    raise_on_error = kwargs.get("raise_on_error", False)
    report = kwargs.get("report", _REPORT)
    task_names = kwargs.get("tasks")
    exclude = kwargs.get("exclude", [])

    with open(config_path, "rt") as fh:
        config = json.load(fh)

    user1 = config["database"]["users"]["pronto-pri"]
    user2 = config["database"]["users"]["pronto-sec"]
    dsn = config["database"]["dsn"]
    outdir = config["paths"]["results"]
    queue = config["workflow"]["lsf-queue"]

    tasks = [
        Task(
            name="annotations",
            fn=go.load_annotations,
            args=(user1, dsn),
            scheduler=dict(queue=queue, mem=500)
        ),
        Task(
            name="publications",
            fn=go.load_publications,
            args=(user1, dsn),
            scheduler=dict(queue=queue, mem=500)
        ),
        Task(
            name="terms",
            fn=go.load_terms,
            args=(user1, dsn),
            scheduler=dict(queue=queue, mem=500)
        ),
        Task(
            name="databases",
            fn=load_databases,
            args=(user1, dsn),
            scheduler=dict(queue=queue, mem=500)
        ),
        Task(
            name="taxa",
            fn=load_taxa,
            args=(user1, dsn),
            scheduler=dict(queue=queue, mem=1000)
        ),
        Task(
            name="comments",
            fn=protein.load_comments,
            args=(user1, dsn),
            scheduler=dict(queue=queue, mem=2000)
        ),
        Task(
            name="descriptions",
            fn=protein.load_descriptions,
            args=(user1, dsn),
            scheduler=dict(queue=queue, mem=1000)
        ),
        Task(
            name="enzymes",
            fn=protein.load_enzymes,
            args=(user1, dsn),
            scheduler=dict(queue=queue, mem=500)
        ),
        Task(
            name="proteins",
            fn=protein.load_proteins,
            args=(user1, dsn),
            scheduler=dict(queue=queue, mem=500)
        ),

        Task(
            name="signatures",
            fn=signature.load_signatures,
            args=(user1, dsn),
            scheduler=dict(queue=queue, mem=500)
        ),
        Task(
            name="matches",
            fn=signature.load_matches,
            args=(user1, dsn),
            scheduler=dict(queue=queue, mem=500),
            requires=["signatures"]
        ),
        Task(
            name="signatures-proteins",
            fn=signature.load_signature2protein,
            args=(user1, dsn),
            kwargs=dict(processes=16, tmpdir="/scratch/"),
            scheduler=dict(queue=queue, cpu=16, mem=32000, scratch=32000),
            requires=["descriptions", "signatures", "taxa", "terms"]
        ),
        Task(
            name="index",
            fn=signature.finalize_method2protein,
            args=(user1, dsn),
            scheduler=dict(queue=queue, mem=500),
            requires=["signatures-proteins"]
        ),
        Task(
            name="compare",
            fn=prediction.compare,
            args=(user1, dsn, outdir),
            kwargs=dict(job_queue=queue),
            scheduler=dict(queue=queue, cpu=8, mem=16000),
            requires=["signatures-proteins"]
        ),
        Task(
            name="report",
            fn=report_description_changes,
            args=(user1, dsn, report),
            scheduler=dict(queue=queue, mem=2000),
            requires=["index"]
        ),
        Task(
            name="copy",
            fn=copy_tables,
            args=(user1, user2, dsn),
            scheduler=dict(queue=queue, mem=500),
            requires=["annotations", "publications", "databases", "comments",
                      "enzymes", "proteins", "matches", "index", "compare"]
        )
    ]

    if not task_names and exclude:
        task_names = [t.name for t in tasks if t.name not in exclude]

    wdir = os.path.join(config["workflow"]["dir"], config["release"]["version"])
    wdb = os.path.join(wdir, "pronto.db")
    with Workflow(tasks, db=wdb, dir=wdir) as w:
        status = w.run(task_names, dependencies=False)

    if not status and raise_on_error:
        raise RuntimeError("one or several tasks failed")

    return status


def main():
    parser = argparse.ArgumentParser(description="Pronto schema update")
    parser.add_argument("config", metavar="CONFIG.JSON",
                        help="config JSON file")
    parser.add_argument("-t", "--tasks", nargs="*",
                        help="tasks to run (default: all)")
    parser.add_argument("-o", "--output", default=_REPORT,
                        help=f"output report for curators (default: {_REPORT})")
    args = parser.parse_args()

    success = run(args.config, report=args.output, tasks=args.tasks)
    sys.exit(0 if success else 1)
=======
from . import database, goa, match, protein, signature, taxon
>>>>>>> 86597bdf
<|MERGE_RESOLUTION|>--- conflicted
+++ resolved
@@ -1,443 +1,3 @@
 # -*- coding: utf-8 -*-
 
-<<<<<<< HEAD
-import argparse
-import json
-import os
-import subprocess
-import sys
-from typing import List, Optional
-
-import cx_Oracle
-from mundone import Task, Workflow
-
-from .. import logger, orautils
-from . import go, prediction, protein, signature
-
-
-_DATA_PUMP_DIR = "PANDA_DATA_PUMP_DIR"
-_REPORT = "swiss_de_families.tsv"
-
-
-def gen_entry_link(accession: str) -> str:
-    return "http://tsc-mngd-017.ebi.ac.uk:5000/entry/{}/".format(accession)
-
-
-def load_databases(user: str, dsn: str):
-    owner = user.split('/')[0]
-    con = cx_Oracle.connect(orautils.make_connect_string(user, dsn))
-    cur = con.cursor()
-    orautils.drop_table(cur, owner, "CV_DATABASE", purge=True)
-    cur.execute(
-        f"""
-        CREATE TABLE {owner}.CV_DATABASE
-        (
-            DBCODE VARCHAR2(10) NOT NULL,
-            DBNAME VARCHAR2(50) NOT NULL,
-            DBSHORT VARCHAR2(10) NOT NULL,
-            VERSION VARCHAR2(20),
-            FILE_DATE DATE,
-            IS_READY CHAR(1) DEFAULT 'N',
-            CONSTRAINT PK_DATABASE PRIMARY KEY (DBCODE)
-        ) NOLOGGING
-        """
-    )
-
-    cur.execute(
-        f"""
-        INSERT /*+ APPEND */ INTO {owner}.CV_DATABASE (
-            DBCODE, DBNAME, DBSHORT, VERSION, FILE_DATE
-        )
-        SELECT DB.DBCODE, DB.DBNAME, DB.DBSHORT, V.VERSION, V.FILE_DATE
-        FROM INTERPRO.CV_DATABASE DB
-        LEFT OUTER JOIN INTERPRO.DB_VERSION V
-          ON DB.DBCODE = V.DBCODE
-        """
-    )
-    con.commit()
-
-    orautils.gather_stats(cur, owner, "CV_DATABASE")
-    orautils.grant(cur, owner, "CV_DATABASE", "SELECT", "INTERPRO_SELECT")
-    cur.close()
-    con.close()
-
-
-def load_taxa(user: str, dsn: str, **kwargs):
-    ranks = kwargs.get("ranks", ("superkingdom", "kingdom", "phylum", "class",
-                                 "order", "family", "genus", "species"))
-    ranks = set(ranks)
-
-    owner = user.split('/')[0]
-    con = cx_Oracle.connect(orautils.make_connect_string(user, dsn))
-    cur = con.cursor()
-    orautils.drop_table(cur, owner, "ETAXI", purge=True)
-    cur.execute(
-        f"""
-        CREATE TABLE {owner}.ETAXI
-        NOLOGGING
-        AS
-        SELECT TAX_ID, PARENT_ID, SCIENTIFIC_NAME, RANK, LEFT_NUMBER,
-               RIGHT_NUMBER, FULL_NAME
-        FROM INTERPRO.ETAXI
-        """
-    )
-    orautils.gather_stats(cur, owner, "ETAXI")
-    orautils.grant(cur, owner, "ETAXI", "SELECT", "INTERPRO_SELECT")
-    cur.execute(
-        f"""
-        ALTER TABLE {owner}.ETAXI
-        ADD CONSTRAINT PK_ETAXI PRIMARY KEY (TAX_ID)
-        """
-    )
-
-    orautils.drop_table(cur, owner, "LINEAGE", purge=True)
-    cur.execute(
-        f"""
-        CREATE TABLE {owner}.LINEAGE
-        (
-            TAX_ID NUMBER(10) NOT NULL,
-            RANK VARCHAR2(50) NOT NULL,
-            RANK_TAX_ID NUMBER(10)
-        ) NOLOGGING
-        """
-    )
-
-    """
-    taxID 131567 (cellular organisms) contains three superkingdoms:
-        * Bacteria (2)
-        * Archaea (2157)
-        * Eukaryota (2759)
-
-    therefore it is not needed (we don't want a meta-superkingdom)
-    """
-    cur.execute(
-        f"""
-        SELECT TAX_ID, PARENT_ID, RANK
-        FROM {owner}.ETAXI
-        WHERE TAX_ID != 131567
-        """
-    )
-    taxa = {}
-    for tax_id, parent_id, rank in cur:
-        if parent_id == 1:
-            taxa[tax_id] = ("superkingdom", parent_id)
-        else:
-            taxa[tax_id] = (rank, parent_id)
-
-    table = orautils.TablePopulator(con,
-                                    query=f"INSERT /*+ APPEND */ "
-                                          f"INTO {owner}.LINEAGE "
-                                          f"VALUES (:1, :2, :3)",
-                                    autocommit=True)
-    for tax_id in taxa:
-        rank, parent_id = taxa[tax_id]
-        if rank in ranks:
-            table.insert((tax_id, rank, tax_id))
-
-        while parent_id in taxa:
-            rank_tax_id = parent_id
-            rank, parent_id = taxa[rank_tax_id]
-            if rank in ranks:
-                table.insert((tax_id, rank, rank_tax_id))
-    table.close()
-
-    orautils.gather_stats(cur, owner, "LINEAGE")
-    orautils.grant(cur, owner, "LINEAGE", "SELECT", "INTERPRO_SELECT")
-    cur.execute(
-        f"""
-        CREATE INDEX I_LINEAGE
-        ON {owner}.LINEAGE (TAX_ID, RANK)
-        NOLOGGING
-        """
-    )
-
-    cur.close()
-    con.close()
-
-
-def report_description_changes(user: str, dsn: str, dst: str):
-    try:
-        os.remove(dst)
-    except FileNotFoundError:
-        pass
-
-    owner = user.split('/')[0]
-    con = cx_Oracle.connect(orautils.make_connect_string(user, dsn))
-    cur = con.cursor()
-
-    cur.execute("SELECT ENTRY_AC, NAME, ENTRY_TYPE, CHECKED FROM INTERPRO.ENTRY")
-    entries = {row[0]: row[1:] for row in cur}
-
-    cur.execute(
-        """
-        SELECT DISTINCT EM.ENTRY_AC, M.DESCRIPTION
-        FROM INTERPRO.ENTRY2METHOD EM
-        INNER JOIN INTERPRO.METHOD2SWISS_DE M
-          ON EM.METHOD_AC = M.METHOD_AC
-        """
-    )
-    entries_then = {}
-    for acc, description in cur:
-        if acc in entries_then:
-            entries_then[acc].add(description)
-        else:
-            entries_then[acc] = {description}
-
-    cur.execute(
-        f"""
-        SELECT DISTINCT EM.ENTRY_AC, D.TEXT
-        FROM {owner}.METHOD2PROTEIN PARTITION(M2P_SWISSP) M
-        INNER JOIN {owner}.DESC_VALUE D
-          ON M.DESC_ID = D.DESC_ID
-        INNER JOIN INTERPRO.ENTRY2METHOD EM
-          ON M.METHOD_AC = EM.METHOD_AC
-       """
-    )
-    entries_now = {}
-    for acc, description in cur:
-        if acc in entries_now:
-            entries_now[acc].add(description)
-        else:
-            entries_now[acc] = {description}
-
-    cur.close()
-    con.close()
-
-    changes = {}  # key: accession, value: (gained, lost)
-    for acc, descs_now in entries_now.items():
-        try:
-            descs_then = entries_then.pop(acc)
-        except KeyError:
-            # This entry did not have descriptions then
-            changes[acc] = (descs_now, [])
-        else:
-            changes[acc] = (descs_now - descs_then, descs_then - descs_now)
-
-    # Entries that no longer have descriptions
-    for acc, descs_then in entries_then.items():
-        changes[acc] = ([], descs_then)
-
-    with open(dst, "wt") as fh:
-        fh.write("Accession\tLink\tName\tType\tChecked\t"
-                 "# Lost\t# Gained\tLost\tGained\n")
-        for acc in sorted(changes):
-            gained, lost = changes[acc]
-            if lost or gained:
-                name, entry_type, is_checked = entries[acc]
-                fh.write(f"{acc}\t{gen_entry_link(acc)}\t{name}\t{entry_type}\t"
-                         f"{is_checked}\t{len(lost)}\t{len(gained)}\t"
-                         f"{' | '.join(lost)}\t{' | '.join(gained)}\n")
-
-
-def copy_tables(user_src: str, user_dst: str, dsn: str, set_status: bool=False):
-    if user_src == user_dst:
-        logger.warning("identical source and target schemas")
-        return
-
-    schema_src = user_src.split('/')[0]
-    schema_dst = user_dst.split('/')[0]
-    dumpfile = schema_src.upper()
-
-    con = cx_Oracle.connect(orautils.make_connect_string(user_src, dsn))
-    cur = con.cursor()
-    tables = [f"{schema_src}.{t}"
-              for t in orautils.get_tables(cur, schema_src)]
-
-    if set_status:
-        cur.execute(f"UPDATE {schema_src}.CV_DATABASE SET IS_READY = 'N'")
-        con.commit()
-
-    cur.close()
-    con.close()
-
-    returncode = subprocess.call(["expdp",
-                                  orautils.make_connect_string(user_src, dsn),
-                                  f"TABLES={','.join(tables)}",
-                                  f"DIRECTORY={_DATA_PUMP_DIR}",
-                                  f"DUMPFILE={dumpfile}.dmp",
-                                  f"LOGFILE={dumpfile}-exp.log",
-                                  "REUSE_DUMPFILES=YES"])
-
-    if returncode:
-        raise RuntimeError(f"expdp exited with code {returncode}")
-
-    con = cx_Oracle.connect(orautils.make_connect_string(user_src, dsn))
-    cur = con.cursor()
-    cur.execute(f"UPDATE {schema_src}.CV_DATABASE SET IS_READY = 'Y'")
-    con.commit()
-    cur.close()
-    con.close()
-
-    orautils.drop_all(user_dst, dsn)
-    returncode = subprocess.call(["impdp",
-                                  orautils.make_connect_string(user_dst, dsn),
-                                  f"TABLES={','.join(tables)}",
-                                  f"DIRECTORY={_DATA_PUMP_DIR}",
-                                  f"DUMPFILE={dumpfile}.dmp",
-                                  f"LOGFILE={dumpfile}-imp.log",
-                                  f"REMAP_SCHEMA={schema_src}:{schema_dst}"])
-
-    if returncode:
-        raise RuntimeError(f"impdp exited with code {returncode}")
-
-    con = cx_Oracle.connect(orautils.make_connect_string(user_dst, dsn))
-    cur = con.cursor()
-    cur.execute(f"UPDATE {schema_dst}.CV_DATABASE SET IS_READY = 'Y'")
-    con.commit()
-    cur.close()
-    con.close()
-
-
-def run(config_path: str, **kwargs):
-    raise_on_error = kwargs.get("raise_on_error", False)
-    report = kwargs.get("report", _REPORT)
-    task_names = kwargs.get("tasks")
-    exclude = kwargs.get("exclude", [])
-
-    with open(config_path, "rt") as fh:
-        config = json.load(fh)
-
-    user1 = config["database"]["users"]["pronto-pri"]
-    user2 = config["database"]["users"]["pronto-sec"]
-    dsn = config["database"]["dsn"]
-    outdir = config["paths"]["results"]
-    queue = config["workflow"]["lsf-queue"]
-
-    tasks = [
-        Task(
-            name="annotations",
-            fn=go.load_annotations,
-            args=(user1, dsn),
-            scheduler=dict(queue=queue, mem=500)
-        ),
-        Task(
-            name="publications",
-            fn=go.load_publications,
-            args=(user1, dsn),
-            scheduler=dict(queue=queue, mem=500)
-        ),
-        Task(
-            name="terms",
-            fn=go.load_terms,
-            args=(user1, dsn),
-            scheduler=dict(queue=queue, mem=500)
-        ),
-        Task(
-            name="databases",
-            fn=load_databases,
-            args=(user1, dsn),
-            scheduler=dict(queue=queue, mem=500)
-        ),
-        Task(
-            name="taxa",
-            fn=load_taxa,
-            args=(user1, dsn),
-            scheduler=dict(queue=queue, mem=1000)
-        ),
-        Task(
-            name="comments",
-            fn=protein.load_comments,
-            args=(user1, dsn),
-            scheduler=dict(queue=queue, mem=2000)
-        ),
-        Task(
-            name="descriptions",
-            fn=protein.load_descriptions,
-            args=(user1, dsn),
-            scheduler=dict(queue=queue, mem=1000)
-        ),
-        Task(
-            name="enzymes",
-            fn=protein.load_enzymes,
-            args=(user1, dsn),
-            scheduler=dict(queue=queue, mem=500)
-        ),
-        Task(
-            name="proteins",
-            fn=protein.load_proteins,
-            args=(user1, dsn),
-            scheduler=dict(queue=queue, mem=500)
-        ),
-
-        Task(
-            name="signatures",
-            fn=signature.load_signatures,
-            args=(user1, dsn),
-            scheduler=dict(queue=queue, mem=500)
-        ),
-        Task(
-            name="matches",
-            fn=signature.load_matches,
-            args=(user1, dsn),
-            scheduler=dict(queue=queue, mem=500),
-            requires=["signatures"]
-        ),
-        Task(
-            name="signatures-proteins",
-            fn=signature.load_signature2protein,
-            args=(user1, dsn),
-            kwargs=dict(processes=16, tmpdir="/scratch/"),
-            scheduler=dict(queue=queue, cpu=16, mem=32000, scratch=32000),
-            requires=["descriptions", "signatures", "taxa", "terms"]
-        ),
-        Task(
-            name="index",
-            fn=signature.finalize_method2protein,
-            args=(user1, dsn),
-            scheduler=dict(queue=queue, mem=500),
-            requires=["signatures-proteins"]
-        ),
-        Task(
-            name="compare",
-            fn=prediction.compare,
-            args=(user1, dsn, outdir),
-            kwargs=dict(job_queue=queue),
-            scheduler=dict(queue=queue, cpu=8, mem=16000),
-            requires=["signatures-proteins"]
-        ),
-        Task(
-            name="report",
-            fn=report_description_changes,
-            args=(user1, dsn, report),
-            scheduler=dict(queue=queue, mem=2000),
-            requires=["index"]
-        ),
-        Task(
-            name="copy",
-            fn=copy_tables,
-            args=(user1, user2, dsn),
-            scheduler=dict(queue=queue, mem=500),
-            requires=["annotations", "publications", "databases", "comments",
-                      "enzymes", "proteins", "matches", "index", "compare"]
-        )
-    ]
-
-    if not task_names and exclude:
-        task_names = [t.name for t in tasks if t.name not in exclude]
-
-    wdir = os.path.join(config["workflow"]["dir"], config["release"]["version"])
-    wdb = os.path.join(wdir, "pronto.db")
-    with Workflow(tasks, db=wdb, dir=wdir) as w:
-        status = w.run(task_names, dependencies=False)
-
-    if not status and raise_on_error:
-        raise RuntimeError("one or several tasks failed")
-
-    return status
-
-
-def main():
-    parser = argparse.ArgumentParser(description="Pronto schema update")
-    parser.add_argument("config", metavar="CONFIG.JSON",
-                        help="config JSON file")
-    parser.add_argument("-t", "--tasks", nargs="*",
-                        help="tasks to run (default: all)")
-    parser.add_argument("-o", "--output", default=_REPORT,
-                        help=f"output report for curators (default: {_REPORT})")
-    args = parser.parse_args()
-
-    success = run(args.config, report=args.output, tasks=args.tasks)
-    sys.exit(0 if success else 1)
-=======
-from . import database, goa, match, protein, signature, taxon
->>>>>>> 86597bdf
+from . import database, goa, match, protein, signature, taxon