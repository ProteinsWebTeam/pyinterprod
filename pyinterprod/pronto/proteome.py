import oracledb
<<<<<<< HEAD
import psycopg2
from psycopg2.extras import execute_values
=======
import psycopg
from psycopg.extras import execute_values
>>>>>>> 2db9846e

from pyinterprod import logger
from pyinterprod.utils.pg import url2dict


class ProteomeIterator:
    def __init__(self, url: str):
        self.url = url
        self.proteomes = {}

    def __iter__(self):
        con = oracledb.connect(self.url)
        cur = con.cursor()
        cur.execute(
            """
            SELECT DISTINCT P.UPID, P.PROTEOME_NAME, P.PROTEOME_TAXID,
                            P2U.ACCESSION
            FROM SPTR.PROTEOME2UNIPROT P2U
            INNER JOIN SPTR.PROTEOME P ON P2U.PROTEOME_ID = P.PROTEOME_ID
            WHERE P2U.ENTRY_TYPE IN (0, 1)  -- Swiss-Prot, TrEMBL
              AND P2U.MERGE_STATUS != 'R'   -- Not 'Redundant'
              AND P.IS_REFERENCE = 1
            """
        )

        for upid, name, taxid, accession in cur:
            try:
                self.proteomes[upid][3] += 1
            except KeyError:
                self.proteomes[upid] = [upid, name, taxid, 1]

            yield upid, accession

        cur.close()
        con.close()


def import_proteomes(ora_url: str, pg_url: str):
    logger.info("inserting reference proteomes info")

    pg_con = psycopg.connect(**url2dict(pg_url))
    with pg_con.cursor() as pg_cur:
        pg_cur.execute("DROP TABLE IF EXISTS proteome")
        pg_cur.execute(
            """
            CREATE TABLE proteome (
                id VARCHAR(20) NOT NULL
                    CONSTRAINT proteome_pkey PRIMARY KEY,
                name VARCHAR(200) NOT NULL,
                taxon_id INTEGER NOT NULL,
                num_proteins INTEGER NOT NULL
            )
            """
        )

        pg_cur.execute("DROP TABLE IF EXISTS proteome2protein")
        pg_cur.execute(
            """
            CREATE TABLE proteome2protein (
                id VARCHAR(20) NOT NULL,            
                protein_acc VARCHAR(15) NOT NULL            
            )
            """
        )

        sql = "INSERT INTO proteome2protein VALUES %s"
        iterator = ProteomeIterator(ora_url)
        execute_values(pg_cur, sql, iterator, page_size=1000)

        sql = "INSERT INTO proteome VALUES %s"
        execute_values(pg_cur, sql, list(iterator.proteomes.values()),
                       page_size=1000)

        logger.info("indexing")
        pg_cur.execute(
            """
            CREATE INDEX proteome_name_idx
            ON proteome (name)
            """
        )
        pg_cur.execute(
            """
            CREATE INDEX proteome2protein_id
            ON proteome2protein (id)
            """
        )
        pg_con.commit()

    pg_con.close()
    logger.info("complete")<|MERGE_RESOLUTION|>--- conflicted
+++ resolved
@@ -1,11 +1,6 @@
 import oracledb
-<<<<<<< HEAD
-import psycopg2
-from psycopg2.extras import execute_values
-=======
 import psycopg
 from psycopg.extras import execute_values
->>>>>>> 2db9846e
 
 from pyinterprod import logger
 from pyinterprod.utils.pg import url2dict
