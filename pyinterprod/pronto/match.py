import gzip
import hashlib
import heapq
import math
import os
import pickle
import shutil
from multiprocessing import Process, Queue
from tempfile import mkstemp

import oracledb
<<<<<<< HEAD
import psycopg2
=======
import psycopg
>>>>>>> 2db9846e

from pyinterprod import logger
from pyinterprod.utils import pg
from pyinterprod.utils.kvdb import KVdb


# Domain org.: introduce a gap when distance between two positions > 20 aa
_MAX_GAP = 20

INDEX_SUFFIX = ".i"


def export(url: str, output: str, cachesize: int = 10000000,
           tmpdir: str | None = None):
    if tmpdir:
        os.makedirs(tmpdir, exist_ok=True)

    logger.info("exporting matches")
    files = _export_matches(url, cachesize, tmpdir)

    logger.info("sorting proteins")
    index = []
    with open(output, "wb") as fh:
        i = o = 0
        for protein in _merge_matches(files):
            pickle.dump(protein, fh)

            i += 1
            if i % cachesize == 0:
                index.append((o, cachesize))
                o = fh.tell()

            if i % 1e8 == 0:
                logger.info(f"{i:>15,}")

        if i % cachesize != 0:
            index.append((o, i % cachesize))

        logger.info(f"{i:>15,}")

    size = 0
    for file in files:
        size += os.path.getsize(file)
        os.unlink(file)

    logger.info(f"temporary files: {size / 1024 ** 2:.0f} MB")

    # Write index
    with open(f"{output}{INDEX_SUFFIX}", "wb") as fh:
        pickle.dump(index, fh)

    logger.info("done")


def _export_matches(url: str, cachesize: int,
<<<<<<< HEAD
                    tmpdir: str | None = None) -> list[str]:
=======
                    tmpdir: Optional[str] = None) -> list[str]:
>>>>>>> 2db9846e
    con = oracledb.connect(url)
    cur = con.cursor()

    # Loading databases
    cur.execute(
        """
        SELECT DBCODE, LOWER(DBSHORT)
        FROM INTERPRO.CV_DATABASE
        """
    )
    databases = dict(cur.fetchall())

    # Loading taxonomy
    cur.execute(
        """
        SELECT TAX_ID, LEFT_NUMBER
        FROM INTERPRO.ETAXI
        """
    )
    taxonomy = dict(cur.fetchall())

    cur.execute(
        """
        SELECT P.PROTEIN_AC, P.DBCODE, P.FRAGMENT, P.TAX_ID, M.METHOD_AC, 
            M.DBCODE, M.FRAGMENTS, M.POS_FROM, M.POS_TO, M.MODEL_AC
        FROM INTERPRO.MATCH M
        INNER JOIN INTERPRO.PROTEIN P 
            ON P.PROTEIN_AC = M.PROTEIN_AC
        """
    )

    i = 0
    cache = {}
    files = []
    for row in cur:
        protein_acc = row[0]

        try:
            obj = cache[protein_acc]
        except KeyError:
            obj = cache[protein_acc] = (
                row[1] == "S",  # is reviewed
                row[2] == "N",  # is complete
                taxonomy[row[3]],  # taxon left number
                []  # matches
            )

        if row[6]:
            fragments = row[6]
        else:
            # Single/continuous fragment using match start/end positions
            fragments = f"{row[7]}-{row[8]}-S"

        obj[3].append((
            row[4],  # match accession
            databases[row[5]],  # match DB
            fragments,
            row[9] if row[5] == 'V' else row[4]  # used for PANTHER subfamilies
        ))

        i += 1
        if i % cachesize == 0:
            files.append(_dump(cache, tmpdir))

        if i % 1e8 == 0:
            logger.info(f"{i:>15,}")

    cur.close()
    con.close()

    files.append(_dump(cache, tmpdir))
    logger.info(f"{i:>15,}")

    return files


def _dump(data: dict, tmpdir: str | None = None) -> str:
    fd, file = mkstemp(dir=tmpdir)
    os.close(fd)
    with gzip.open(file, "wb", compresslevel=6) as fh:
        for key in sorted(data):
            pickle.dump((key, data[key]), fh)

    data.clear()
    return file


def _merge_matches(files: list[str]):
    iterable = [iter_util_eof(file, compressed=True) for file in files]
    protein_acc = is_reviewed = is_complete = left_number = None
    matches = {}
    for key, value in heapq.merge(*iterable, key=lambda x: x[0]):
        if key != protein_acc:
            if protein_acc:
                yield (protein_acc, is_reviewed, is_complete, left_number,
                       matches)

            protein_acc = key
            is_reviewed, is_complete, left_number, _ = value
            matches = {}

        for signature_acc, signature_db, fragments, model_acc in value[3]:
            try:
                models = matches[signature_acc]
            except KeyError:
                models = matches[signature_acc] = {}

            try:
                models[model_acc][1].append(fragments)
            except KeyError:
                models[model_acc] = (signature_db, [fragments])

    yield protein_acc, is_reviewed, is_complete, left_number, matches


def iter_util_eof(file: str, compressed: bool):
    if compressed:
        fh = gzip.open(file, "rb")
    else:
        fh = open(file, "rb")

    try:
        while True:
            try:
                yield pickle.load(fh)
            except EOFError:
                break
    finally:
        fh.close()


def insert_signature2protein(url: str, names_db: str, matches_file: str,
                             processes: int = 1, tmpdir: str | None = None):
    if tmpdir:
        os.makedirs(tmpdir, exist_ok=True)

    logger.info("copying SQLite database")
    fd, tmp_db = mkstemp(dir=tmpdir)
    os.close(fd)
    shutil.copyfile(names_db, tmp_db)

    logger.info("creating signature2protein")
    con = psycopg.connect(**pg.url2dict(url))
    with con.cursor() as cur:
        cur.execute("DROP TABLE IF EXISTS signature2protein")
        cur.execute(
            """
            CREATE TABLE signature2protein (
                signature_acc VARCHAR(25) NOT NULL,
                model_acc VARCHAR(25),
                protein_acc VARCHAR(15) NOT NULL,
                is_reviewed BOOLEAN NOT NULL,
                taxon_left_num INTEGER NOT NULL,
                name_id INTEGER NOT NULL,
                md5 VARCHAR(32) NOT NULL
            )
            """
        )
        con.commit()

    con.close()

    # Load jobs to send to workers
    with open(f"{matches_file}{INDEX_SUFFIX}", "rb") as fh:
        index = pickle.load(fh)

    logger.info("populating")
    inqueue = Queue()
    outqueue = Queue()
    workers = []
    for _ in range(max(1, processes - 1)):
        p = Process(target=_populate_signature2protein,
                    args=(url, tmp_db, matches_file, inqueue, outqueue))
        p.start()
        workers.append(p)

    total = 0
    for offset, count in index:
        inqueue.put((offset, count))
        total += count

    for _ in workers:
        inqueue.put(None)

    done = 0
    milestone = step = 10
    for _ in index:
        count = outqueue.get()
        done += count
        progress = math.floor(done / total * 100)
        if progress >= milestone:
            logger.info(f"{progress}%")
            milestone += step

    for p in workers:
        p.join()

    logger.info(f"temporary files: "
                f"{os.path.getsize(tmp_db) / 1024 ** 2:.0f} MB")
    os.unlink(tmp_db)

    logger.info("done")


def _populate_signature2protein(url: str, names_db: str, matches_file: str,
                                src: Queue, dst: Queue):
    con = psycopg.connect(**pg.url2dict(url))
    with con.cursor() as cur:
        proteins = _iter_proteins(names_db, matches_file, src, dst)
        cur.copy_from(file=pg.CsvIO(proteins, sep='|'),
                      table="signature2protein",
                      sep='|')
        con.commit()

    con.close()


def _iter_proteins(names_db: str, matches_file: str, src: Queue, dst: Queue):
    with KVdb(names_db) as names, open(matches_file, "rb") as fh:
        for offset, count in iter(src.get, None):
            fh.seek(offset)

            for _ in range(count):
                prot_acc, is_rev, is_comp, left_num, matches = pickle.load(fh)
                if not is_comp:
                    # Ignore fragmented proteins
                    continue

                name_id = names[prot_acc]
                md5 = _hash_matches(matches)

                for sig_acc in matches:
                    for model_acc in matches[sig_acc]:
                        if matches[sig_acc][model_acc][0] == 'panther':
                            yield (sig_acc, model_acc, prot_acc, is_rev, 
                                   left_num, name_id, md5)
                        else:
                            yield (sig_acc, None, prot_acc, is_rev, 
                                   left_num, name_id, md5)

            dst.put(count)


def _hash_matches(matches: dict[str, tuple[str, list[str]]]) -> str:
    # Flatten all matches
    locations = []

    for signature_acc in matches:
        for model_acc, (_, hits) in matches[signature_acc].items():
            for start, end in merge_overlapping(hits):
                locations.append((start, signature_acc))
                locations.append((end, signature_acc))

    """
    Evaluate the protein's match structure,
        i.e. how signatures match the proteins
    -----------------------------   Protein
     <    >                         Signature 1
       <    >                       Signature 2
                  < >               Signature 3
    Flattened:
    -----------------------------   Protein
     < <  > >     < >
     1 2  1 2     3 3
    Structure, with '-' representing a "gap"
        (more than N bp between two positions):
    1212-33
    """

    # Sort locations by position
    locations.sort()

    positions = iter(locations)

    """
    Do not set last_pos to 0, but to the first position:
    if two proteins have the same structure, but the distance between 0 
    and the first position is > max_gap in the first protein, 
    and <= max_gap in the second, a gap will be used for the first protein 
    and not for the other, which will result in two different hashes
    """
    last_pos, signature_acc = next(positions)
    # Overall domain organisation
    dom_org = []
    # Local domain organisation (positions within MAX_GAP)
    loc_org = [signature_acc]

    for pos, signature_acc in positions:
        if pos - last_pos > _MAX_GAP:
            dom_org += loc_org
            dom_org.append('')  # Add a gap
            loc_org.clear()

        loc_org.append(signature_acc)

    dom_org += loc_org

    return hashlib.md5('/'.join(dom_org).encode("utf-8")).hexdigest()


def merge_overlapping(hits: list[str]) -> list[tuple[int, int]]:
    merged = []
    pos_start = pos_end = None
    for start, end in sorted(_flatten_hits(hits)):
        if pos_start is None:
            # Leftmost match
            pos_start = start
            pos_end = end
        elif start > pos_end:
            """
              pos_end
                ----] [----
                      start

            Gap: new location
            """
            merged.append((pos_start, pos_end))
            pos_start = start
            pos_end = end
        elif end > pos_end:
            """
                    pos_end
                ----]
                  ------]
                        end

            Extend current location
            """
            pos_end = end

    merged.append((pos_start, pos_end))
    return merged


def _flatten_hits(hits: list[str]) -> list[tuple[int, int]]:
    locations = []

    for fragments in hits:
        for fragment in fragments.split(","):
            start, end, _ = fragment.split("-")
            locations.append((int(start), int(end)))

    return locations


def finalize_signature2protein(uri: str):
    con = psycopg.connect(**pg.url2dict(uri))
    with con.cursor() as cur:
        logger.info("indexing")

        logger.info("\tprotein_acc")
        cur.execute(
            """
            CREATE INDEX IF NOT EXISTS signature2protein_protein_idx
            ON signature2protein (protein_acc)
            """
        )
        con.commit()

        logger.info("\tsignature_acc")
        cur.execute(
            """
            CREATE INDEX IF NOT EXISTS signature2protein_signature_idx
            ON signature2protein (signature_acc)
            """
        )
        con.commit()

        logger.info("\tclustering")
        cur.execute("CLUSTER signature2protein "
                    "USING signature2protein_signature_idx")
        con.commit()

    con.close()
    logger.info("done")


def create_match_table(uri: str):
    con = psycopg.connect(**pg.url2dict(uri))
    with con.cursor() as cur:
        cur.execute("DROP TABLE IF EXISTS match")
        cur.execute(
            """
            CREATE TABLE match (
                protein_acc VARCHAR(15) NOT NULL,
                signature_acc VARCHAR(30) NOT NULL,
                database_id INTEGER NOT NULL,
                fragments TEXT NOT NULL
            )
            """
        )
        con.commit()

    con.close()
    logger.info("done")


def insert_fmatches(ora_uri: str, pg_uri: str):
    logger.info("populating")

    con = psycopg.connect(**pg.url2dict(pg_uri))
    with con.cursor() as cur:
        cur.execute("SELECT name, id FROM database")
        name2id = dict(cur.fetchall())

        cur.copy_from(file=pg.CsvIO(_get_fmatches(ora_uri, name2id), sep="|"),
                      table="match",
                      sep="|")
        con.commit()

    con.close()
    logger.info("done")


def _get_fmatches(uri: str, name2id: dict[str, int]):
    con = oracledb.connect(uri)
    cur = con.cursor()
    cur.execute(
        """
        SELECT FM.PROTEIN_AC, FM.METHOD_AC, LOWER(D.DBSHORT), POS_FROM, POS_TO
        FROM INTERPRO.FEATURE_MATCH FM
        INNER JOIN INTERPRO.CV_DATABASE D ON FM.DBCODE = D.DBCODE
        WHERE FM.DBCODE IN ('a', 'f')
        """
    )

    for protein_acc, feature_acc, database, start, end in cur:
        database_id = name2id[database]

        # No fragment column in FEATURE_MATCH, so pretend we have one
        fragments = f"{start}-{end}-S"

        yield protein_acc, feature_acc, database_id, fragments

    cur.close()
    con.close()


def insert_matches(uri: str, matches_file: str, processes: int = 1):
    # Load jobs to send to workers
    with open(f"{matches_file}{INDEX_SUFFIX}", "rb") as fh:
        index = pickle.load(fh)

    logger.info("populating")
    inqueue = Queue()
    outqueue = Queue()
    workers = []
    for _ in range(max(1, processes - 1)):
        p = Process(target=_populate_matches,
                    args=(uri, matches_file, inqueue, outqueue))
        p.start()
        workers.append(p)

    total = 0
    for offset, count in index:
        inqueue.put((offset, count))
        total += count

    for _ in workers:
        inqueue.put(None)

    done = 0
    milestone = step = 10
    for _ in index:
        count = outqueue.get()
        done += count
        progress = math.floor(done / total * 100)
        if progress >= milestone:
            logger.info(f"{progress}%")
            milestone += step

    for p in workers:
        p.join()

    logger.info("done")


def _populate_matches(url: str, matches_file: str, src: Queue, dst: Queue):
    con = psycopg.connect(**pg.url2dict(url))
    with con.cursor() as cur:
        cur.execute("SELECT name, id FROM database")
        name2id = dict(cur.fetchall())

        matches = _iter_matches(matches_file, name2id, src, dst)
        cur.copy_from(file=pg.CsvIO(matches, sep="|"),
                      table="match",
                      sep="|")
        con.commit()

    con.close()


def _iter_matches(matches_file: str, name2id: dict[str, int],
                  src: Queue, dst: Queue):
    with open(matches_file, "rb") as fh:
        for offset, count in iter(src.get, None):
            fh.seek(offset)

            for _ in range(count):
                prot_acc, is_rev, is_comp, left_num, matches = pickle.load(fh)

                for sig_acc in matches:
                    for model_acc, (sig_db, hits) in matches[sig_acc].items():
                        sig_db_id = name2id[sig_db]

                        for fragments in hits:
                            yield prot_acc, sig_acc, sig_db_id, fragments

            dst.put(count)


def finalize_match_table(uri: str):
    con = psycopg.connect(**pg.url2dict(uri))
    with con.cursor() as cur:

        logger.info("indexing")
        cur.execute(
            """
            CREATE INDEX IF NOT EXISTS match_protein_idx
            ON interpro.match (protein_acc)
            """
        )
        con.commit()

        logger.info("clustering")
        cur.execute("CLUSTER match USING match_protein_idx")
        con.commit()

    con.close()
    logger.info("done")<|MERGE_RESOLUTION|>--- conflicted
+++ resolved
@@ -9,11 +9,7 @@
 from tempfile import mkstemp
 
 import oracledb
-<<<<<<< HEAD
-import psycopg2
-=======
 import psycopg
->>>>>>> 2db9846e
 
 from pyinterprod import logger
 from pyinterprod.utils import pg
@@ -69,11 +65,7 @@
 
 
 def _export_matches(url: str, cachesize: int,
-<<<<<<< HEAD
-                    tmpdir: str | None = None) -> list[str]:
-=======
                     tmpdir: Optional[str] = None) -> list[str]:
->>>>>>> 2db9846e
     con = oracledb.connect(url)
     cur = con.cursor()
 
