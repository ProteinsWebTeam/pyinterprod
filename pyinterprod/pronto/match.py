import hashlib
import heapq
import os
import pickle
import shutil
from multiprocessing import Process, Queue
from tempfile import mkstemp
from typing import Dict, List, Mapping, Optional, Sequence

import cx_Oracle
import psycopg2

from pyinterprod import logger
from pyinterprod.utils.kvdb import KVdb
from pyinterprod.utils import pg


"""
At least 50% of the residues of the shortest signature
  must overlap the other signature
(shorted signature = signature with the least residues in the protein)
"""
MIN_OVERLAP = 0.5

"""
One of the signatures must hit at least 50% of the proteins hit by the other
signature
"""
MIN_COLLOCATION = 0.5

# Threshold for Jaccard index/coefficients
MIN_SIMILARITY = 0.75

# Domain org.: introduce a gap when distance between two positions > 20 aa
MAX_GAP = 20


class MatchIterator:
    def __init__(self, url: str, databases: Dict[str, int],
                 tmpdir: Optional[str] = None):
        self.url = url
        self.databases = databases
        self.tmpdir = tmpdir
        self.files = []

    def __iter__(self):
        con = cx_Oracle.connect(self.url)
        cur = con.cursor()

        # Get accession for Swiss-Prot proteins
        cur.execute(
            """
            SELECT PROTEIN_AC 
            FROM INTERPRO.PROTEIN 
            WHERE DBCODE = 'S'
            """
        )
        reviewed = {acc for acc, in cur.fetchall()}

        cur.execute(
            """
            SELECT M.PROTEIN_AC, M.METHOD_AC, LOWER(D.DBSHORT),
                   M.POS_FROM, M.POS_TO, M.FRAGMENTS
            FROM INTERPRO.MATCH M
            INNER JOIN INTERPRO.CV_DATABASE D ON M.DBCODE = D.DBCODE
            """
        )

        i = 0
        signatures = {}
        for row in cur:
            protein_acc = row[0]
            signature_acc = row[1]
            signature_db = row[2]
            pos_start = row[3]
            pos_end = row[4]
            fragments = row[5]

            yield (
                protein_acc,
                signature_acc,
                self.databases[signature_db],
                # Format: start-end-type
                # with type=S (continuous single chain domain)
                fragments or f"{pos_start}-{pos_end}-S"
            )

            is_reviewed = protein_acc in reviewed
            try:
                signatures[signature_acc][protein_acc] = is_reviewed
            except KeyError:
                signatures[signature_acc] = {protein_acc: is_reviewed}

            i += 1
            if not i % 1000000:
                self.dump(signatures)
                signatures.clear()

            if not i % 100000000:
                logger.info(f"{i:>13,}")

        cur.close()
        con.close()

        self.dump(signatures)
        logger.info(f"{i:>13,}")

    def dump(self, signatures: Dict[str, Dict[str, bool]]):
        fd, path = mkstemp(dir=self.tmpdir)
        with open(fd, "wb") as fh:
            for sign_acc in sorted(signatures):
                reviewed_proteins = set()
                unreviewed_proteins = set()

                for prot_acc, is_reviewed in signatures[sign_acc].items():
                    if is_reviewed:
                        reviewed_proteins.add(prot_acc)
                    else:
                        unreviewed_proteins.add(prot_acc)

                pickle.dump((
                    sign_acc,
                    reviewed_proteins,
                    unreviewed_proteins
                ), fh)

        self.files.append(path)

    @staticmethod
    def load(path: str):
        with open(path, "rb") as fh:
            while True:
                try:
                    obj = pickle.load(fh)
                except EOFError:
                    break
                else:
                    yield obj

    def merge(self) -> Dict[str, tuple]:
        counts = {}
        signature_acc = None
        reviewed_proteins = set()
        unreviewed_proteins = set()

        iterable = [self.load(path) for path in self.files]
        for item in heapq.merge(*iterable, key=lambda x: x[0]):
            sig_acc, rev_prots, unrev_prots = item

            if sig_acc != signature_acc:
                if signature_acc:
                    counts[signature_acc] = (
                        len(reviewed_proteins),
                        len(unreviewed_proteins)
                    )

                signature_acc = sig_acc
                reviewed_proteins.clear()
                unreviewed_proteins.clear()

            reviewed_proteins |= rev_prots
            unreviewed_proteins |= unrev_prots

        if signature_acc:
            counts[signature_acc] = (
                len(reviewed_proteins),
                len(unreviewed_proteins)
            )

        return counts

    @property
    def size(self) -> int:
        return sum(map(os.path.getsize, self.files))

    def remove(self):
        for path in self.files:
            os.remove(path)


def import_matches(ora_url: str, pg_url: str, output: str,
                   tmpdir: Optional[str] = None):
    logger.info("populating")
    pg_con = psycopg2.connect(**pg.url2dict(pg_url))
    pg_cur = pg_con.cursor()
    pg_cur.execute("DROP TABLE IF EXISTS match")
    pg_cur.execute(
        """
        CREATE TABLE match (
            protein_acc VARCHAR(15) NOT NULL,
            signature_acc VARCHAR(25) NOT NULL,
            database_id INTEGER NOT NULL,
            fragments TEXT NOT NULL
        )
        """
    )

    pg_cur.execute("SELECT name, id FROM database")
    databases = dict(pg_cur.fetchall())

    matches = MatchIterator(ora_url, databases, tmpdir)
    pg_cur.copy_from(file=pg.CsvIO(iter(matches), sep='|'),
                     table="match",
                     sep='|')

    logger.info("indexing")
    pg_cur.execute(
        """
        CREATE INDEX match_protein_idx
        ON interpro.match (protein_acc)
        """
    )
    pg_con.commit()
    pg_cur.close()

    logger.info("clustering")
    pg.cluster(pg_con, "match", "match_protein_idx", max_attempts=2)
    pg_con.close()

    logger.info("counting proteins per signature")
    with open(output, "wb") as fh:
        pickle.dump(matches.merge(), fh)

    logger.info(f"disk usage: {matches.size/1024**2:,.0f} MB")
    matches.remove()
    logger.info("complete")


def export_comp_seq_matches(url: str, filepath: str):
    logger.info("exporting matches")
    with open(filepath, "wb") as fh:
        i = 0
        for row in iter_comp_seq_matches(url):
            pickle.dump(row, fh)
            i += 1
            if not i % 100000000:
                logger.info(f"{i:>13,}")

    logger.info(f"{i:>13,}")


def iter_comp_seq_matches(url: str, filepath: Optional[str] = None):
    if filepath:
        return MatchIterator.load(filepath)
    else:
        con = cx_Oracle.connect(url)
        cur = con.cursor()
        cur.execute(
            """
            SELECT
                P.PROTEIN_AC, P.DBCODE, E.LEFT_NUMBER,
                M.METHOD_AC, M.POS_FROM, M.POS_TO, M.FRAGMENTS
            FROM INTERPRO.PROTEIN P
            INNER JOIN INTERPRO.ETAXI E
              ON P.TAX_ID = E.TAX_ID
            INNER JOIN INTERPRO.MATCH M
              ON P.PROTEIN_AC = M.PROTEIN_AC
            WHERE P.FRAGMENT = 'N'
            ORDER BY P.PROTEIN_AC
            """
        )

        protein_acc = None
        is_reviewed = None
        taxon_left_num = None
        matches = []
        for row in cur:
            if row[0] != protein_acc:
                if protein_acc:
                    yield protein_acc, is_reviewed, taxon_left_num, matches

                protein_acc = row[0]
                is_reviewed = row[1] == 'S'
                taxon_left_num = row[2]
                matches = []

            # Format: start-end-type
            # with type=S (continuous single chain domain)
            fragments = row[6] if row[6] else f"{row[4]}-{row[5]}-S"
            matches.append((row[3], fragments))

        cur.close()
        con.close()

        yield protein_acc, is_reviewed, taxon_left_num, matches


def merge_matches(matches: Sequence[tuple]) -> Dict[str, List[tuple]]:
    # Merge matches by signature
    signatures = {}
    for signature_acc, fragments in matches:
        try:
            locations = signatures[signature_acc]
        except KeyError:
            locations = signatures[signature_acc] = []

        """
        Format: START-END-TYPE
        Types:
            * S: Continuous single chain domain
            * N: N terminus discontinuous
            * C: C terminus discontinuous
            * NC: N and C terminus discontinuous
        """
        for frag in fragments.split(','):
            pos_start, pos_end, pos_type = frag.split('-')
            locations.append((int(pos_start), int(pos_end)))

    # Merge overlapping locations
    for signature_acc in signatures:
        locations = []
        pos_start = pos_end = None
        for start, end in sorted(signatures[signature_acc]):
            if pos_start is None:
                # Leftmost match
                pos_start = start
                pos_end = end
            elif start > pos_end:
                """
                  pos_end
                    ----] [----
                          start

                Gap: new location
                """
                locations.append((pos_start, pos_end))
                pos_start = start
                pos_end = end
            elif end > pos_end:
                """
                        pos_end
                    ----]
                      ------]
                            end

                Extend current location
                """
                pos_end = end

        locations.append((pos_start, pos_end))
        signatures[signature_acc] = locations

    return signatures


def hash_domain_architecture(matches: Mapping[str, List[tuple]]) -> str:
    # Flatten matches
    locations = []

    for signature_acc in matches:
        for pos_start, pos_end in matches[signature_acc]:
            locations.append((pos_start, signature_acc))
            locations.append((pos_end, signature_acc))

    """
    Evaluate the protein's match structure,
        i.e. how signatures match the proteins
    -----------------------------   Protein
     <    >                         Signature 1
       <    >                       Signature 2
                  < >               Signature 3
    Flattened:
    -----------------------------   Protein
     < <  > >     < >
     1 2  1 2     3 3
    Structure, with '-' representing a "gap"
        (more than N bp between two positions):
    1212-33
    """

    # Sort locations by position
    locations.sort()

    positions = iter(locations)

    """
    Do not set last_pos to 0, but to the first position:
    if two proteins have the same structure, but the distance between 0 
    and the first position is > max_gap in the first protein, 
    and <= max_gap in the second, a gap will be used for the first protein 
<<<<<<< HEAD
    and not for the other, which will result in two different hashes
=======
    and not for the other, which will results in two different hashes
>>>>>>> 551c1403
    """
    last_pos, signature_acc = next(positions)
    # Overall domain organisation
    dom_org = []
    # Local domain organisation (positions within MAX_GAP)
    loc_org = [signature_acc]

    for pos, signature_acc in positions:
        if pos - last_pos > MAX_GAP:
            dom_org += loc_org
            dom_org.append('')  # Add a gap
            loc_org.clear()

        loc_org.append(signature_acc)

    dom_org += loc_org

    return hashlib.md5('/'.join(dom_org).encode("utf-8")).hexdigest()


def process_matches(url: str, names_db: str, inqueue: Queue, outqueue: Queue):
<<<<<<< HEAD
    # number of proteins (reviewed or not) and residues per signature
    signatures = {}
    # collocations/overlaps between signatures
    comparisons = {}
=======
    signatures = {}  # number of proteins/reviewed proteins/residues
    comparisons = {}  # collocations/overlaps between signatures
>>>>>>> 551c1403

    con = psycopg2.connect(**pg.url2dict(url))
    with con.cursor() as cur, KVdb(names_db) as names:
        for chunk in iter(inqueue.get, None):
            values = []
            for obj in chunk:
                protein_acc = obj[0]
                is_reviewed = obj[1]
                taxon_left_num = obj[2]
                matches = merge_matches(obj[3])
                md5 = hash_domain_architecture(matches)

                name_id = names[protein_acc]
                for signature_acc in matches:
                    values.append((
                        signature_acc,
                        protein_acc,
                        is_reviewed,
                        taxon_left_num,
                        name_id,
                        md5
                    ))

                    # Number of residues covered by signature's matches
                    locs_1 = matches[signature_acc]
                    residues_1 = sum(end - start + 1 for start, end in locs_1)

                    try:
                        obj = signatures[signature_acc]
                    except KeyError:
                        signatures[signature_acc] = [
                            1,
                            1 if is_reviewed else 0,
                            residues_1
                        ]
                        comparisons[signature_acc] = {}
                    else:
                        obj[0] += 1
                        if is_reviewed:
                            obj[1] += 1
                        obj[2] += residues_1

                    for other_acc in matches:
                        if other_acc <= signature_acc:
                            continue

                        locs_2 = matches[other_acc]
                        residues_2 = sum(end - start + 1
                                         for start, end in locs_2)

                        # Check overlapping matches
                        residues = 0
                        i = 0
                        start_2, end_2 = locs_2[i]
                        for start_1, end_1 in locs_1:
                            while end_2 < start_1:
                                i += 1
                                try:
                                    start_2, end_2 = locs_2[i]
                                except IndexError:
                                    break

                            # Overlap (start_1, end1) <-> (start_2, end_2)
                            o = min(end_1, end_2) - max(start_1, start_2) + 1
                            if o > 0:
                                residues += o  # matches overlap

                        # Add collocation, protein overlap, residue overlap
                        try:
                            cmp = comparisons[signature_acc][other_acc]
                        except KeyError:
                            comparisons[signature_acc][other_acc] = [0, 0, 0]
                            cmp = comparisons[signature_acc][other_acc]

                        # collocation
                        cmp[0] += 1

                        # Overlapping proteins
                        shortest = min(residues_1, residues_2)
                        if residues >= MIN_OVERLAP * shortest:
                            cmp[1] += 1

                        # Overlapping residues
                        cmp[2] += residues

            cur.copy_from(file=pg.CsvIO(iter(values), sep='|'),
                          table="signature2protein",
                          sep='|')

    con.commit()
    con.close()
    outqueue.put((signatures, comparisons))


def create_signature2protein(ora_url: str, pg_url: str, database: str,
                             output: str, **kwargs):
    tmpdir = kwargs.get("tmpdir")
    matches_dat = kwargs.get("matches")
    processes = kwargs.get("processes", 4)

    logger.info("copying database")
    fd, tmp_database = mkstemp(dir=tmpdir)
    os.close(fd)
    shutil.copyfile(database, tmp_database)

    logger.info("populating: signature2protein")
    pg_con = psycopg2.connect(**pg.url2dict(pg_url))
    with pg_con.cursor() as pg_cur:
        pg_cur.execute("DROP TABLE IF EXISTS signature2protein")
        pg_cur.execute(
            """
            CREATE TABLE signature2protein (
                signature_acc VARCHAR(25) NOT NULL,
                protein_acc VARCHAR(15) NOT NULL,
                is_reviewed BOOLEAN NOT NULL,
                taxon_left_num INTEGER NOT NULL,
                name_id INTEGER NOT NULL,
                md5 VARCHAR(32) NOT NULL
            )
            """
        )
        pg_con.commit()

    pg_con.close()

    inqueue = Queue(maxsize=1)
    outqueue = Queue()
    workers = []
    for _ in range(max(1, processes-1)):
        p = Process(target=process_matches,
                    args=(pg_url, tmp_database, inqueue, outqueue))
        p.start()
        workers.append(p)

    chunk = []
    i = 0
    for obj in iter_comp_seq_matches(ora_url, matches_dat):
        chunk.append(obj)
        if len(chunk) == 1000:
            inqueue.put(chunk)
            chunk = []

        i += 1
        if not i % 10000000:
            logger.info(f"{i:>12,}")
    inqueue.put(chunk)

    for _ in workers:
        inqueue.put(None)

    logger.info(f"{i:>12,}")

    logger.info("aggregating signature comparisons")
    signatures = {}
    comparisons = {}
    for _ in workers:
        _signatures, _comparisons = outqueue.get()
        for signature_acc in _signatures:
            (
                num_compl_seqs,
                num_compl_rev_seqs,
                num_residues
            ) = _signatures[signature_acc]
            try:
                obj = signatures[signature_acc]
            except KeyError:
                signatures[signature_acc] = [
                    num_compl_seqs,
                    num_compl_rev_seqs,
                    num_residues
                ]
            else:
                obj[0] += num_compl_seqs
                obj[1] += num_compl_rev_seqs
                obj[2] += num_residues

        for signature_acc, others in _comparisons.items():
            try:
                cmp = comparisons[signature_acc]
            except KeyError:
                comparisons[signature_acc] = others
            else:
                for other_acc, values in others.items():
                    if other_acc in cmp:
                        for i, v in enumerate(values):
                            cmp[other_acc][i] += v
                    else:
                        cmp[other_acc] = list(values)

    for p in workers:
        p.join()

    with open(output, "wb") as fh:
        pickle.dump(signatures, fh)

    os.remove(tmp_database)

    pg_con = psycopg2.connect(**pg.url2dict(pg_url))
    with pg_con.cursor() as pg_cur:
        logger.info("populating: comparison")
        pg_cur.execute("DROP TABLE IF EXISTS comparison")
        pg_cur.execute(
            """
            CREATE TABLE comparison (
                signature_acc_1 VARCHAR(25) NOT NULL,
                signature_acc_2 VARCHAR(25) NOT NULL,
                num_collocations INTEGER NOT NULL,
                num_overlaps INTEGER NOT NULL
            )
            """
        )

        gen = iter_comparisons(comparisons)
        pg_cur.copy_from(file=pg.CsvIO(gen, sep='|'),
                         table="comparison",
                         sep='|')

        logger.info("optimizing: comparison")
        pg_cur.execute(
            """
            CREATE UNIQUE INDEX comparison_idx
            ON comparison (signature_acc_1, signature_acc_2)
            """
        )
        pg_con.commit()

        pg.cluster(pg_con, "comparison", "comparison_idx")

        logger.info("populating: prediction")
        pg_cur.execute("DROP TABLE IF EXISTS prediction")
        pg_cur.execute(
            """
            CREATE TABLE prediction (
                signature_acc_1 VARCHAR(25) NOT NULL,
                signature_acc_2 VARCHAR(25) NOT NULL,
                num_collocations INTEGER NOT NULL,
                num_protein_overlaps INTEGER NOT NULL,
                num_residue_overlaps BIGINT NOT NULL
            )
            """
        )

        gen = iter_predictions(signatures, comparisons)
        pg_cur.copy_from(file=pg.CsvIO(gen, sep='|'),
                         table="prediction",
                         sep='|')

        logger.info("optimizing: prediction")
        pg_cur.execute(
            """
            CREATE INDEX prediction_idx
            ON prediction (signature_acc_1)
            """
        )
        pg_con.commit()

        pg.cluster(pg_con, "prediction", "prediction_idx")

        logger.info("optimizing: signature2protein")
        logger.info("\tsignature2protein_protein_idx")
        pg_cur.execute(
            """
            CREATE INDEX signature2protein_protein_idx
            ON signature2protein (protein_acc)
            """
        )
        logger.info("\tsignature2protein_signature_idx")
        pg_cur.execute(
            """
            CREATE INDEX signature2protein_signature_idx
            ON signature2protein (signature_acc)
            """
        )
        pg_con.commit()

        logger.info("\tCLUSTER")
        pg.cluster(pg_con, table="signature2protein",
                   index="signature2protein_signature_idx", max_attempts=2)

    pg_con.close()
    logger.info("complete")


def iter_comparisons(comparisons: dict):
    for acc1, others in comparisons.items():
        for acc2, [collocs, prot_overlaps, res_overlaps] in others.items():
            yield acc1, acc2, collocs, prot_overlaps
            yield acc2, acc1, collocs, prot_overlaps


def iter_predictions(signatures: dict, comparisons: dict):
    for acc1, others in comparisons.items():
        for acc2, [collocs, prot_overlaps, res_overlaps] in others.items():
            num_proteins1, num_reviewed1, num_residues_1 = signatures[acc1]
            num_proteins2, num_reviewed2, num_residues_2 = signatures[acc2]

            if collocs / min(num_proteins1, num_proteins2) >= MIN_COLLOCATION:
                yield acc1, acc2, collocs, prot_overlaps, res_overlaps
                yield acc2, acc1, collocs, prot_overlaps, res_overlaps<|MERGE_RESOLUTION|>--- conflicted
+++ resolved
@@ -3,16 +3,18 @@
 import os
 import pickle
 import shutil
+import time
 from multiprocessing import Process, Queue
 from tempfile import mkstemp
 from typing import Dict, List, Mapping, Optional, Sequence
 
 import cx_Oracle
 import psycopg2
+import psycopg2.errors
 
 from pyinterprod import logger
 from pyinterprod.utils.kvdb import KVdb
-from pyinterprod.utils import pg
+from pyinterprod.utils.pg import CsvIO, url2dict
 
 
 """
@@ -181,7 +183,7 @@
 def import_matches(ora_url: str, pg_url: str, output: str,
                    tmpdir: Optional[str] = None):
     logger.info("populating")
-    pg_con = psycopg2.connect(**pg.url2dict(pg_url))
+    pg_con = psycopg2.connect(**url2dict(pg_url))
     pg_cur = pg_con.cursor()
     pg_cur.execute("DROP TABLE IF EXISTS match")
     pg_cur.execute(
@@ -199,7 +201,7 @@
     databases = dict(pg_cur.fetchall())
 
     matches = MatchIterator(ora_url, databases, tmpdir)
-    pg_cur.copy_from(file=pg.CsvIO(iter(matches), sep='|'),
+    pg_cur.copy_from(file=CsvIO(iter(matches), sep='|'),
                      table="match",
                      sep='|')
 
@@ -211,10 +213,12 @@
         """
     )
     pg_con.commit()
+
+    logger.info("clustering")
+    pg_cur.execute("CLUSTER interpro.match USING match_protein_idx")
+    pg_con.commit()
+
     pg_cur.close()
-
-    logger.info("clustering")
-    pg.cluster(pg_con, "match", "match_protein_idx", max_attempts=2)
     pg_con.close()
 
     logger.info("counting proteins per signature")
@@ -378,11 +382,7 @@
     if two proteins have the same structure, but the distance between 0 
     and the first position is > max_gap in the first protein, 
     and <= max_gap in the second, a gap will be used for the first protein 
-<<<<<<< HEAD
     and not for the other, which will result in two different hashes
-=======
-    and not for the other, which will results in two different hashes
->>>>>>> 551c1403
     """
     last_pos, signature_acc = next(positions)
     # Overall domain organisation
@@ -404,17 +404,10 @@
 
 
 def process_matches(url: str, names_db: str, inqueue: Queue, outqueue: Queue):
-<<<<<<< HEAD
-    # number of proteins (reviewed or not) and residues per signature
-    signatures = {}
-    # collocations/overlaps between signatures
-    comparisons = {}
-=======
     signatures = {}  # number of proteins/reviewed proteins/residues
     comparisons = {}  # collocations/overlaps between signatures
->>>>>>> 551c1403
-
-    con = psycopg2.connect(**pg.url2dict(url))
+
+    con = psycopg2.connect(**url2dict(url))
     with con.cursor() as cur, KVdb(names_db) as names:
         for chunk in iter(inqueue.get, None):
             values = []
@@ -498,7 +491,7 @@
                         # Overlapping residues
                         cmp[2] += residues
 
-            cur.copy_from(file=pg.CsvIO(iter(values), sep='|'),
+            cur.copy_from(file=CsvIO(iter(values), sep='|'),
                           table="signature2protein",
                           sep='|')
 
@@ -512,6 +505,7 @@
     tmpdir = kwargs.get("tmpdir")
     matches_dat = kwargs.get("matches")
     processes = kwargs.get("processes", 4)
+    max_attempts = kwargs.get("max_attempts", 2)
 
     logger.info("copying database")
     fd, tmp_database = mkstemp(dir=tmpdir)
@@ -519,7 +513,7 @@
     shutil.copyfile(database, tmp_database)
 
     logger.info("populating: signature2protein")
-    pg_con = psycopg2.connect(**pg.url2dict(pg_url))
+    pg_con = psycopg2.connect(**url2dict(pg_url))
     with pg_con.cursor() as pg_cur:
         pg_cur.execute("DROP TABLE IF EXISTS signature2protein")
         pg_cur.execute(
@@ -610,7 +604,7 @@
 
     os.remove(tmp_database)
 
-    pg_con = psycopg2.connect(**pg.url2dict(pg_url))
+    pg_con = psycopg2.connect(**url2dict(pg_url))
     with pg_con.cursor() as pg_cur:
         logger.info("populating: comparison")
         pg_cur.execute("DROP TABLE IF EXISTS comparison")
@@ -626,7 +620,7 @@
         )
 
         gen = iter_comparisons(comparisons)
-        pg_cur.copy_from(file=pg.CsvIO(gen, sep='|'),
+        pg_cur.copy_from(file=CsvIO(gen, sep='|'),
                          table="comparison",
                          sep='|')
 
@@ -656,7 +650,7 @@
         )
 
         gen = iter_predictions(signatures, comparisons)
-        pg_cur.copy_from(file=pg.CsvIO(gen, sep='|'),
+        pg_cur.copy_from(file=CsvIO(gen, sep='|'),
                          table="prediction",
                          sep='|')
 
