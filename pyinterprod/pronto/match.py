--- conflicted
+++ resolved
@@ -43,38 +43,13 @@
                 index.append((o, cachesize))
                 o = fh.tell()
 
-<<<<<<< HEAD
-        cur.execute(
-            """
-            SELECT M.PROTEIN_AC, M.METHOD_AC, LOWER(D.DBSHORT),
-                   M.POS_FROM, M.POS_TO, M.FRAGMENTS
-            FROM INTERPRO.MATCH M
-            INNER JOIN INTERPRO.CV_DATABASE D ON M.DBCODE = D.DBCODE
-            UNION ALL
-            SELECT FM.PROTEIN_AC, FM.METHOD_AC, LOWER(D.DBSHORT), FM.POS_FROM, FM.POS_TO, NULL
-            FROM INTERPRO.FEATURE_MATCH FM
-            INNER JOIN INTERPRO.CV_DATABASE D ON FM.DBCODE = D.DBCODE
-            WHERE FM.DBCODE = 'a'
-            """
-        )
-=======
             if i % 1e8 == 0:
                 logger.info(f"{i:>15,}")
->>>>>>> a28e3b03
 
         if i % cachesize != 0:
             index.append((o, i % cachesize))
 
-<<<<<<< HEAD
-            if signature_db != 'antifam':
-                is_reviewed = protein_acc in reviewed
-                try:
-                    signatures[signature_acc][protein_acc] = is_reviewed
-                except KeyError:
-                    signatures[signature_acc] = {protein_acc: is_reviewed}
-=======
         logger.info(f"{i:>15,}")
->>>>>>> a28e3b03
 
     size = 0
     for file in files:
@@ -237,15 +212,6 @@
         cur.execute("DROP TABLE IF EXISTS signature2protein")
         cur.execute(
             """
-<<<<<<< HEAD
-            SELECT M.PROTEIN_AC, P.DBCODE, E.LEFT_NUMBER,
-                   M.METHOD_AC, M.POS_FROM, M.POS_TO, M.FRAGMENTS
-            FROM INTERPRO.MATCH M
-            INNER JOIN INTERPRO.PROTEIN P ON M.PROTEIN_AC = P.PROTEIN_AC
-            INNER JOIN INTERPRO.ETAXI E ON P.TAX_ID = E.TAX_ID
-            WHERE P.FRAGMENT = 'N'
-            ORDER BY P.PROTEIN_AC
-=======
             CREATE TABLE signature2protein (
                 signature_acc VARCHAR(25) NOT NULL,
                 protein_acc VARCHAR(15) NOT NULL,
@@ -254,7 +220,6 @@
                 name_id INTEGER NOT NULL,
                 md5 VARCHAR(32) NOT NULL
             )
->>>>>>> a28e3b03
             """
         )
         con.commit()
@@ -526,16 +491,6 @@
 
         yield protein_acc, feature_acc, database_id, fragments
 
-<<<<<<< HEAD
-    proteins = iter_comp_seq_matches(ora_url, matches_dat)
-
-    # Get first protein before spawning workers (to avoid deadlocks)
-    chunk = [next(proteins)]
-    i = 1
-
-    # Spawn workers
-    inqueue = Queue(maxsize=1)
-=======
     cur.close()
     con.close()
 
@@ -547,7 +502,6 @@
 
     logger.info("populating")
     inqueue = Queue()
->>>>>>> a28e3b03
     outqueue = Queue()
     workers = []
     for _ in range(max(1, processes - 1)):
@@ -556,25 +510,10 @@
         p.start()
         workers.append(p)
 
-<<<<<<< HEAD
-    # Get remaining proteins
-    for obj in proteins:
-        chunk.append(obj)
-        if len(chunk) == 1000:
-            inqueue.put(chunk)
-            chunk = []
-
-        i += 1
-        if not i % 10000000:
-            logger.info(f"{i:>12,}")
-
-    inqueue.put(chunk)
-=======
     total = 0
     for offset, count in index:
         inqueue.put((offset, count))
         total += count
->>>>>>> a28e3b03
 
     for _ in workers:
         inqueue.put(None)
