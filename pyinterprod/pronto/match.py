--- conflicted
+++ resolved
@@ -343,10 +343,6 @@
     return signatures
 
 
-<<<<<<< HEAD
-def process_chunk(url: str, names_db: str, inqueue: Queue, outqueue: Queue):
-    signatures = {}  # number of proteins/reviewed proteins/residues
-=======
 def hash_domain_architecture(matches: Mapping[str, List[tuple]]) -> str:
     # Flatten matches
     locations = []
@@ -404,9 +400,10 @@
 
 
 def process_matches(url: str, names_db: str, inqueue: Queue, outqueue: Queue):
-    signatures = {}  # number of proteins/residues per signature
->>>>>>> 9a6ee902
-    comparisons = {}  # collocations/overlaps between signatures
+    # number of proteins (reviewed or not) and residues per signature
+    signatures = {}
+    # collocations/overlaps between signatures
+    comparisons = {}
 
     con = psycopg2.connect(**pg.url2dict(url))
     with con.cursor() as cur, KVdb(names_db) as names:
