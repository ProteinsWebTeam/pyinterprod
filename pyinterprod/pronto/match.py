--- conflicted
+++ resolved
@@ -347,7 +347,6 @@
     return signatures
 
 
-<<<<<<< HEAD
 def hash_domain_architecture(matches: Mapping[str, List[tuple]]) -> str:
     # Flatten matches
     locations = []
@@ -405,11 +404,7 @@
 
 
 def process_matches(url: str, names_db: str, inqueue: Queue, outqueue: Queue):
-    signatures = {}  # number of proteins/residues per signature
-=======
-def process_chunk(url: str, names_db: str, inqueue: Queue, outqueue: Queue):
     signatures = {}  # number of proteins/reviewed proteins/residues
->>>>>>> 20c54e60
     comparisons = {}  # collocations/overlaps between signatures
 
     con = psycopg2.connect(**url2dict(url))
