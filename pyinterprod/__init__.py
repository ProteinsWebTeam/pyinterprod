import logging


<<<<<<< HEAD
__version__ = "2.3.2"
=======
__version__ = "2.4.0"
>>>>>>> 546fe0c0


logger = logging.getLogger(__name__)

if not logger.hasHandlers():
    logger.setLevel(logging.INFO)
    _ch = logging.StreamHandler()
    _ch.setFormatter(
        logging.Formatter(
            fmt='%(asctime)s: %(levelname)s: %(message)s',
            datefmt='%Y-%m-%d %H:%M:%S'
        )
    )
    logger.addHandler(_ch)<|MERGE_RESOLUTION|>--- conflicted
+++ resolved
@@ -1,11 +1,7 @@
 import logging
 
 
-<<<<<<< HEAD
-__version__ = "2.3.2"
-=======
 __version__ = "2.4.0"
->>>>>>> 546fe0c0
 
 
 logger = logging.getLogger(__name__)
